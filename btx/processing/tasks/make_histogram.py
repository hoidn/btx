--- conflicted
+++ resolved
@@ -9,23 +9,13 @@
 from numba.core.errors import NumbaWarning
 import warnings
 
-<<<<<<< HEAD
-# Suppress Numba TBB warning
+# Suppress Numba warnings
 warnings.filterwarnings('ignore', category=NumbaWarning)
 
 class MakeHistogramInput:
     def __init__(self, load_data_output):
         self.load_data_output = load_data_output
 
-=======
-# Suppress Numba warnings
-warnings.filterwarnings('ignore', category=NumbaWarning)
-
-class MakeHistogramInput:
-    def __init__(self, load_data_output):
-        self.load_data_output = load_data_output
-
->>>>>>> 5f6faf80
 class MakeHistogramOutput:
     def __init__(self, histograms, bin_edges, bin_centers):
         self.histograms = histograms
@@ -60,17 +50,12 @@
 
 @jit(nopython=True)
 def _calculate_histograms_numba(data, bin_boundaries, hist_start_bin, bins, rows, cols):
-    """Numba-optimized histogram calculation optimized for F-order arrays."""
+    """Numba-optimized histogram calculation."""
     hist_shape = (bins, rows, cols)
     histograms = np.zeros(hist_shape, dtype=np.float64)
     
-    # Process one frame at a time, which is contiguous in memory with F-order
     for frame in range(data.shape[0]):
-<<<<<<< HEAD
-        frame_data = data[frame]  # This slice is contiguous in F-order
-=======
         frame_data = data[frame]
->>>>>>> 5f6faf80
         for row in range(rows):
             for col in range(cols):
                 value = frame_data[row, col]
@@ -84,12 +69,6 @@
     return histograms[hist_start_bin:, :, :]
 
 class MakeHistogram:
-<<<<<<< HEAD
-    """Generate histograms from XPP data with F-order optimization."""
-    
-    def __init__(self, config: Dict[str, Any]):
-        """Initialize histogram generation task."""
-=======
     """Generate histograms from XPP data with configurable memory layout.
     
     This implementation allows control over memory layout for performance optimization
@@ -110,7 +89,6 @@
                         'c': Force C-order
                         'preserve': Use input array's layout
         """
->>>>>>> 5f6faf80
         self.config = config
         
         if 'make_histogram' not in self.config:
@@ -121,8 +99,6 @@
             hist_config['bin_boundaries'] = np.arange(5, 30, 0.2)
         if 'hist_start_bin' not in hist_config:
             hist_config['hist_start_bin'] = 1
-<<<<<<< HEAD
-=======
         if 'force_layout' not in hist_config:
             hist_config['force_layout'] = 'f'  # Default to F-order
             
@@ -152,7 +128,6 @@
             return np.ascontiguousarray(data)
             
         return data
->>>>>>> 5f6faf80
 
     @memoize_subsampled
     def _calculate_histograms(
@@ -164,7 +139,7 @@
         """Calculate histograms for each pixel using Numba optimization.
         
         Args:
-            data: 3D array (frames, rows, cols) in Fortran order
+            data: 3D array (frames, rows, cols)
             bin_boundaries: Array of histogram bin boundaries
             hist_start_bin: Index of first bin to include
             
@@ -174,15 +149,11 @@
         # Validate inputs
         assert isinstance(data, np.ndarray), f"Expected numpy array, got {type(data)}"
         assert data.ndim == 3, f"Expected 3D array, got shape {data.shape}"
-<<<<<<< HEAD
-        assert data.flags.f_contiguous, "Input array must be F-contiguous"
-=======
         assert bin_boundaries.ndim == 1, "Bin boundaries must be 1D array"
         assert np.all(np.diff(bin_boundaries) > 0), "Bin boundaries must be monotonically increasing"
         
         # Apply memory layout policy
         data = self.ensure_layout(data)
->>>>>>> 5f6faf80
         
         bins = len(bin_boundaries) - 1
         rows, cols = data.shape[1], data.shape[2]
@@ -209,13 +180,8 @@
         bin_boundaries = np.array(hist_config['bin_boundaries'])
         hist_start_bin = hist_config['hist_start_bin']
         
-<<<<<<< HEAD
-        # Ensure data is in F-order
-        data = np.asarray(input_data.load_data_output.data, order='F')
-=======
         # Apply memory layout policy
         data = self.ensure_layout(input_data.load_data_output.data)
->>>>>>> 5f6faf80
         
         histograms = self._calculate_histograms(
             data,
