from pathlib import Path
from typing import Dict, Any, Tuple, Optional
import numpy as np
from scipy import ndimage
from scipy.ndimage import binary_dilation
import matplotlib.pyplot as plt
import warnings

try:
    from line_profiler import profile
except ImportError:
    def profile(func):
        return func

from btx.processing.btx_types import (
    BuildPumpProbeMasksInput,
    BuildPumpProbeMasksOutput,
    SignalMaskStages,
    MakeHistogramOutput,
    CalculatePValuesOutput
)

class BuildPumpProbeMasks:
    """Generate signal and background masks from p-values with ROI-based clustering.
    
    This implementation uses ROI-connected clustering for signal identification,
    with data-aware rectification and proper handling of negative clusters. The
    background mask is generated using binary dilation targeting a specific size
    relative to the signal mask.
    """
    
    def __init__(self, config: Dict[str, Any]):
        """Initialize mask generation task.
        
        Args:
            config: Dictionary containing:
                - setup.background_roi_coords: [x1, x2, y1, y2]
                - generate_masks.threshold: P-value threshold
                - generate_masks.bg_mask_mult: Background mask multiplier
                - generate_masks.bg_mask_thickness: Background mask thickness
        """
        self.config = config
        
        # Set defaults
    def _validate_config(self) -> None:
        """Validate configuration parameters."""
        if 'setup' not in self.config:
            raise ValueError("Missing 'setup' section in config")
            
        if 'background_roi_coords' not in self.config['setup']:
            raise ValueError("Missing background_roi_coords in setup")
            
        roi = self.config['setup']['background_roi_coords']
        if not isinstance(roi, (list, tuple)) or len(roi) != 4:
            raise ValueError("background_roi_coords must be [x1, x2, y1, y2]")
            
        # Validate generate_masks section
        if 'generate_masks' not in self.config:
            raise ValueError("Missing 'generate_masks' section in config")
            
        masks_config = self.config['generate_masks']
        required = ['threshold', 'bg_mask_mult', 'bg_mask_thickness']
        for param in required:
            if param not in masks_config:
                raise ValueError(f"Missing required parameter: {param}")
                
        if not 0 < masks_config['threshold'] < 1:
            raise ValueError("threshold must be between 0 and 1")
            
        if masks_config['bg_mask_mult'] <= 0:
            raise ValueError("bg_mask_mult must be positive")
            
        if masks_config['bg_mask_thickness'] <= 0:
            raise ValueError("bg_mask_thickness must be positive")
        if 'generate_masks' not in self.config:
            self.config['generate_masks'] = {}
        
        masks_config = self.config['generate_masks']
        if 'threshold' not in masks_config:
            masks_config['threshold'] = 0.05
        if 'bg_mask_mult' not in masks_config:
            masks_config['bg_mask_mult'] = 2.0
        if 'bg_mask_thickness' not in masks_config:
            masks_config['bg_mask_thickness'] = 5

    def _rectify_filter_mask(self, mask: np.ndarray, data: np.ndarray) -> np.ndarray:
        """Rectify mask orientation based on data values.
        
        Args:
            mask: Binary mask to rectify
            data: Original histogram data
            
        Returns:
            Rectified binary mask
        """
        imgs_sum = data.sum(axis=0)
        
        if mask.sum() == 0:
            return ~mask
            
        mean_1 = imgs_sum[mask].mean()
        mean_0 = imgs_sum[~mask].mean()
        
        return ~mask if mean_1 < mean_0 else mask

    def _identify_roi_connected_cluster(
        self,
        p_values: np.ndarray,
        threshold: float,
        roi_x_start: int,
        roi_x_end: int,
        roi_y_start: int,
        roi_y_end: int
    ) -> Tuple[np.ndarray, np.ndarray]:
        """Find cluster connected to ROI.
        
        Args:
            p_values: Array of p-values
            threshold: P-value threshold
            roi_x_start, roi_x_end, roi_y_start, roi_y_end: ROI coordinates
            
        Returns:
            Tuple of (labeled array, ROI cluster mask)
        """
        porous_pixels = p_values > threshold
        labeled_array, _ = ndimage.label(porous_pixels)
        seed_x = (roi_x_start + roi_x_end) // 2
        seed_y = (roi_y_start + roi_y_end) // 2
        roi_cluster_label = labeled_array[seed_x, seed_y]
        return labeled_array, labeled_array == roi_cluster_label

    def _filter_negative_clusters(
        self,
        cluster_array: np.ndarray,
        data: np.ndarray,
        min_size: int = 10
    ) -> np.ndarray:
        """Filter out small negative clusters.
        
        Args:
            cluster_array: Binary array of clusters
            data: Original histogram data
            min_size: Minimum cluster size to keep
            
        Returns:
            Filtered binary mask
        """
        # First rectify the mask orientation
        cluster_array = self._rectify_filter_mask(cluster_array, data)
        
        # Invert array to work with negative clusters
        inverted_array = np.logical_not(cluster_array)
        
        # Label inverted regions
        labeled_array, _ = ndimage.label(inverted_array)
        
        # Count size of each cluster
        cluster_sizes = np.bincount(labeled_array.ravel())
        
        # Find small clusters
        small_clusters = np.where(cluster_sizes < min_size)[0]
        
        # Create mask of small clusters
        small_cluster_mask = np.isin(labeled_array, small_clusters)
        
        # Return original mask with small negative clusters filled
        return np.logical_or(cluster_array, small_cluster_mask)

    def _infill_binary_array(self, data: np.ndarray, array: np.ndarray) -> np.ndarray:
        """Fill holes keeping only largest component.
        
        Args:
            data: Original histogram data
            array: Binary array to infill
            
        Returns:
            Infilled binary mask
        """
        # Rectify mask orientation again
        labeled_array, num_features = ndimage.label(
            self._rectify_filter_mask(array, data)
        )
        
        # Find largest component
        largest_component = 0
        largest_size = 0
        for i in range(1, num_features + 1):
            size = np.sum(labeled_array == i)
            if size > largest_size:
                largest_size = size
                largest_component = i
                
        return labeled_array == largest_component

    def _create_continuous_buffer(
        self,
        signal_mask: np.ndarray,
        initial_thickness: int = 10,
        num_pixels: Optional[int] = None,
        separator_thickness: int = 5
    ) -> np.ndarray:
        """Create continuous buffer around signal targeting specific size.
        
        Args:
            signal_mask: Binary signal mask
            initial_thickness: Initial dilation thickness
            num_pixels: Target number of pixels in buffer
            separator_thickness: Thickness of separator between signal and buffer
            
        Returns:
            Binary buffer mask
        """
        if num_pixels is not None:
            available_space = np.prod(signal_mask.shape) - np.sum(signal_mask)
            if num_pixels > available_space:
                raise ValueError("Target pixels exceeds available space")
        
        if signal_mask.sum() == 0:
            raise ValueError("Signal mask is empty")
        
        # Create separator gap
        dilated_signal = binary_dilation(signal_mask, iterations=separator_thickness)
        
        # Grow buffer until target size reached
        current_num_pixels = 0
        thickness = 0
        while num_pixels is not None and current_num_pixels < num_pixels:
            thickness += 1
            buffer = binary_dilation(dilated_signal, iterations=thickness) & (~dilated_signal)
            current_num_pixels = np.sum(buffer)
            
        return buffer

    def _create_background_mask(
        self,
        signal_mask: np.ndarray,
        bg_mask_mult: float,
        thickness: int,
        separator_thickness: int = 5
    ) -> np.ndarray:
        """Create background mask targeting specific size relative to signal.
        
        Args:
            signal_mask: Binary signal mask
            bg_mask_mult: Multiple of signal mask size for background
            thickness: Initial thickness for dilation
            separator_thickness: Thickness of separator between signal and background
            
        Returns:
            Binary background mask
        """
        num_pixels_signal = np.sum(signal_mask)
        target_bg_pixels = int(num_pixels_signal * bg_mask_mult)
        
        return self._create_continuous_buffer(
            signal_mask,
            initial_thickness=thickness,
            num_pixels=target_bg_pixels,
            separator_thickness=separator_thickness
        )

    def _validate_inputs(self, input_data: BuildPumpProbeMasksInput) -> None:
        return
        """Validate input data dimensions."""
        p_values = input_data.p_values_output.p_values
        histograms = input_data.histogram_output.histograms
        
        # Check histogram data exists
        if histograms is None:
            raise ValueError("Missing histogram data")
        
        # Check dimensions match
        if p_values.shape != histograms.shape[1:]:
            raise ValueError(
                f"P-value shape {p_values.shape} doesn't match "
                f"histogram shape {histograms.shape[1:]}"
            )
        
        # Validate ROI coordinates
        x1, x2, y1, y2 = self.config['setup']['background_roi_coords']
        if not (0 <= x1 < x2 <= p_values.shape[0] and
                0 <= y1 < y2 <= p_values.shape[1]):
            raise ValueError(
                f"ROI coordinates {[x1, x2, y1, y2]} invalid for "
                f"data shape {p_values.shape}"
            )

    def _validate_masks(
        self,
        signal_mask: np.ndarray,
        background_mask: np.ndarray
    ) -> None:
        """Validate final masks."""
        # Check for overlap
        if np.any(signal_mask & background_mask):
            raise ValueError("Signal and background masks overlap")
        
        # Check sizes
        signal_size = np.sum(signal_mask)
        background_size = np.sum(background_mask)
        total_size = signal_mask.size
        
        if signal_size == 0:
            raise ValueError("Signal mask is empty")
        if background_size == 0:
            raise ValueError("Background mask is empty")
            
        # Check relative sizes
        if background_size < signal_size * self.config['generate_masks']['bg_mask_mult'] * 0.9:
            warnings.warn(
                f"Background mask smaller than expected: {background_size} pixels vs "
                f"target {signal_size * self.config['generate_masks']['bg_mask_mult']}",
                RuntimeWarning
            )

<<<<<<< HEAD
    def process(self, config: Dict[str, Any],
                histogram_output: MakeHistogramOutput,
                p_values_output: CalculatePValuesOutput) -> BuildPumpProbeMasksOutput:
        """Process mask generation directly from inputs.
        
        Args:
            config: Configuration dictionary
            histogram_output: Output from MakeHistogram task
            p_values_output: Output from CalculatePValues task
            
        Returns:
            BuildPumpProbeMasksOutput containing signal and background masks
        """
        input_data = BuildPumpProbeMasksInput(
            config=config,
            histogram_output=histogram_output,
            p_values_output=p_values_output
        )
        return self.run(input_data)

=======
    @profile
>>>>>>> a84f89c2
    def run(self, input_data: BuildPumpProbeMasksInput) -> BuildPumpProbeMasksOutput:
        """Run mask generation."""
        # Validate inputs
        self._validate_inputs(input_data)
        
        # Get parameters
        mask_config = self.config['generate_masks']
        threshold = mask_config['threshold']
        bg_mult = mask_config['bg_mask_mult']
        thickness = mask_config['bg_mask_thickness']
        x1, x2, y1, y2 = self.config['setup']['background_roi_coords']
        
        # Get data
        p_values = input_data.p_values_output.p_values
        histograms = input_data.histogram_output.histograms
        
        # 1. Initial ROI cluster identification
        _, roi_cluster = self._identify_roi_connected_cluster(
            p_values, threshold, x1, x2, y1, y2
        )
        
        # 2. Filter negative clusters
        filtered_mask = self._filter_negative_clusters(
            roi_cluster, histograms, min_size=10
        )
        
        # 3. Infill to get final signal mask
        final_signal_mask = self._infill_binary_array(histograms, filtered_mask)
        
        # 4. Generate background mask
        background_mask = self._create_background_mask(
            final_signal_mask,
            bg_mask_mult=bg_mult,
            thickness=thickness,
            separator_thickness=5
        )
        
        # 5. Validate masks
        self._validate_masks(final_signal_mask, background_mask)
        
        # 6. Print statistics
        self._print_mask_statistics(final_signal_mask, background_mask)
        
        # Store intermediate results
        intermediate_masks = SignalMaskStages(
            initial=roi_cluster,
            roi_masked=filtered_mask,
            filtered=filtered_mask,  # Reuse since filtering is different now
            final=final_signal_mask
        )
        
        return BuildPumpProbeMasksOutput(
            signal_mask=final_signal_mask,
            background_mask=background_mask,
            intermediate_masks=intermediate_masks
        )

    def _print_mask_statistics(
        self,
        signal_mask: np.ndarray,
        background_mask: np.ndarray
    ) -> None:
        """Print mask statistics."""
        total_pixels = signal_mask.size
        signal_pixels = np.sum(signal_mask)
        background_pixels = np.sum(background_mask)
        
        print("\nMask Statistics:")
        print(f"Signal mask: {signal_pixels} pixels "
              f"({signal_pixels/total_pixels:.1%} of image)")
        print(f"Background mask: {background_pixels} pixels "
              f"({background_pixels/total_pixels:.1%} of image)")
        
        # Calculate minimum distance between masks
        signal_dist = ndimage.distance_transform_edt(~signal_mask)
        min_distance = np.min(signal_dist[background_mask])
        print(f"Minimum distance between masks: {min_distance:.1f} pixels")

    def plot_diagnostics(
            self,
            output: BuildPumpProbeMasksOutput,
            save_dir: Path
        ) -> None:
            """Generate diagnostic plots.
            
            Args:
                output: Output from mask generation
                save_dir: Directory to save plots
            """
            save_dir.mkdir(parents=True, exist_ok=True)
            
            # 1. Plot mask generation stages
            fig, axes = plt.subplots(2, 2, figsize=(12, 12))
            fig.suptitle('Signal Mask Generation Stages')
            
            stages = [
                ('Initial ROI Cluster', output.intermediate_masks.initial),
                ('Filtered Clusters', output.intermediate_masks.roi_masked),
                ('Final Signal Mask', output.intermediate_masks.final),
                ('Background Mask', output.background_mask)
            ]
            
            for ax, (title, mask) in zip(axes.flat, stages):
                ax.imshow(mask, cmap='RdBu')
                ax.set_title(title)
            
            plt.tight_layout()
            plt.savefig(save_dir / 'mask_generation_stages.png')
            plt.close()
            
            # 2. Plot distance transform
            fig, ax = plt.subplots(figsize=(8, 8))
            
            # Calculate distance from signal mask
            dist = ndimage.distance_transform_edt(~output.signal_mask)
            
            # Plot distance with background mask contour
            im = ax.imshow(dist, cmap='viridis')
            plt.colorbar(im, ax=ax, label='Distance (pixels)')
            
            # Add background mask contour
            ax.contour(
                output.background_mask,
                colors='r',
                levels=[0.5],
                linewidths=2,
                label='Background Mask'
            )
            
            ax.set_title('Distance from Signal to Background')
            plt.tight_layout()
            plt.savefig(save_dir / 'mask_distance.png')
            plt.close()<|MERGE_RESOLUTION|>--- conflicted
+++ resolved
@@ -15,9 +15,7 @@
 from btx.processing.btx_types import (
     BuildPumpProbeMasksInput,
     BuildPumpProbeMasksOutput,
-    SignalMaskStages,
-    MakeHistogramOutput,
-    CalculatePValuesOutput
+    SignalMaskStages
 )
 
 class BuildPumpProbeMasks:
@@ -313,30 +311,7 @@
                 RuntimeWarning
             )
 
-<<<<<<< HEAD
-    def process(self, config: Dict[str, Any],
-                histogram_output: MakeHistogramOutput,
-                p_values_output: CalculatePValuesOutput) -> BuildPumpProbeMasksOutput:
-        """Process mask generation directly from inputs.
-        
-        Args:
-            config: Configuration dictionary
-            histogram_output: Output from MakeHistogram task
-            p_values_output: Output from CalculatePValues task
-            
-        Returns:
-            BuildPumpProbeMasksOutput containing signal and background masks
-        """
-        input_data = BuildPumpProbeMasksInput(
-            config=config,
-            histogram_output=histogram_output,
-            p_values_output=p_values_output
-        )
-        return self.run(input_data)
-
-=======
     @profile
->>>>>>> a84f89c2
     def run(self, input_data: BuildPumpProbeMasksInput) -> BuildPumpProbeMasksOutput:
         """Run mask generation."""
         # Validate inputs
