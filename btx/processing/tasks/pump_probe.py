from pathlib import Path
from typing import Dict, List, Tuple, Any, NamedTuple
import numpy as np
from scipy import stats
import matplotlib.pyplot as plt

from btx.processing.btx_types import (
    PumpProbeAnalysisInput,
    PumpProbeAnalysisOutput,
    LoadDataOutput,
    BuildPumpProbeMasksOutput
)

import warnings
import logging

# Configure logging to file instead of console
#logging.basicConfig(
#    level=logging.INFO,
#    format='%(asctime)s - %(name)s - %(levelname)s - %(message)s',
#    handlers=[
#        logging.FileHandler('pump_probe_analysis.log'),
#        logging.NullHandler()  # Prevents logging to console
#    ]
#)
#logger = logging.getLogger('PumpProbeAnalysis')

# Suppress specific numpy warnings
warnings.filterwarnings('ignore', category=RuntimeWarning, message='.*P-value underflow.*')

class DelayData(NamedTuple):
    """Container for frames and I0 values at a specific delay."""
    frames: np.ndarray
    I0: np.ndarray

from pathlib import Path
from typing import Dict, List, Tuple, Any, NamedTuple
import numpy as np
from scipy import stats
import matplotlib.pyplot as plt
import warnings
import logging

from btx.processing.btx_types import (
    PumpProbeAnalysisInput,
    PumpProbeAnalysisOutput,
)

# Configure logging
logger = logging.getLogger('PumpProbeAnalysis')

class DelayData(NamedTuple):
    """Container for frames and I0 values at a specific delay."""
    frames: np.ndarray
    I0: np.ndarray

class PumpProbeAnalysis:
    """Analyze pump-probe time series data with proper error propagation."""
    
    def __init__(self, config: Dict[str, Any]):
        """Initialize pump-probe analysis task.
        
        Args:
            config: Dictionary containing:
                - pump_probe_analysis.min_count: Minimum frames per delay bin
                - pump_probe_analysis.significance_level: P-value threshold
                - pump_probe_analysis.Emin: Minimum energy threshold (keV)
                - pump_probe_analysis.Emax: Maximum energy threshold (keV)
        """
        self.config = config
        
        # Set defaults
        if 'pump_probe_analysis' not in self.config:
            self.config['pump_probe_analysis'] = {}
            
        analysis_config = self.config['pump_probe_analysis']
        if 'min_count' not in analysis_config:
            analysis_config['min_count'] = 2
        if 'significance_level' not in analysis_config:
            analysis_config['significance_level'] = 0.05
        if 'Emin' not in analysis_config:
            analysis_config['Emin'] = 7.0
        if 'Emax' not in analysis_config:
            analysis_config['Emax'] = float('inf')

    def _make_energy_filter(self, frames: np.ndarray) -> np.ndarray:
        """Create energy filter mask based on config parameters.
        
        Args:
            frames: Input frames to filter
            
        Returns:
            Boolean mask for energy filtering
        """
        Emin = self.config['pump_probe_analysis']['Emin']
        Emax = self.config['pump_probe_analysis']['Emax']
        return (frames >= Emin) & (frames <= Emax)

    def _group_by_delay(
        self, 
        input_data: PumpProbeAnalysisInput
    ) -> Tuple[Dict[float, DelayData], Dict[float, DelayData]]:
        """Group frames by delay value with improved binning logic.
        
        Args:
            input_data: Input data containing delays and frames
            
        Returns:
            Tuple of (laser_on_groups, laser_off_groups) dictionaries
        """
        print("\n=== Starting _group_by_delay ===")
        min_count = self.config['pump_probe_analysis']['min_count']
        delays = input_data.load_data_output.binned_delays
        time_bin = float(self.config['load_data']['time_bin'])
        
        # Get unique delays more robustly
        sorted_delays = np.sort(np.unique(delays))
        logger.debug(f"Found {len(sorted_delays)} unique delay values")
        
        # Group delays that are within time_bin/10 of each other
        unique_delays = []
        current_group = [sorted_delays[0]]
        
<<<<<<< HEAD
        # Get unique delays and create bins for grouping
        unique_delays = np.unique(np.round(delays, decimals=1))
=======
        for d in sorted_delays[1:]:
            if np.abs(d - current_group[0]) <= time_bin/10:
                current_group.append(d)
            else:
                unique_delays.append(np.mean(current_group))
                current_group = [d]
        
        if current_group:
            unique_delays.append(np.mean(current_group))
        
        unique_delays = np.array(unique_delays)
        logger.debug(f"Grouped into {len(unique_delays)} delay points")
>>>>>>> 7f098ff8
        
        # Group frames by delay
        stacks_on = {}
        stacks_off = {}
        
        # Print total number of frames before grouping
        total_frames = len(delays)
        print(f"Total frames before grouping: {total_frames}")
        
        # Process each unique delay
        for delay in unique_delays:
<<<<<<< HEAD
            # Find all frames in this delay bin
            delay_mask = (delays == delay)
            
            # Debug info about delay mask
            delay_indices = np.where(delay_mask)[0]
            print(f"\nDelay {delay:.2f}ps (found in {len(delay_indices)} frames):")
            print(f"  Delay indices: {delay_indices}")
=======
            delay_mask = np.isclose(delays, delay, rtol=1e-5, atol=time_bin/10)
>>>>>>> 7f098ff8
            
            # Split into on/off
            on_mask = delay_mask & input_data.load_data_output.laser_on_mask
            off_mask = delay_mask & input_data.load_data_output.laser_off_mask
            
            # Debug info about laser masks
            on_indices = np.where(on_mask)[0]
            off_indices = np.where(off_mask)[0]
            
            n_on = len(on_indices)
            n_off = len(off_indices)
            
            print(f"  ON indices: {on_indices}")
            print(f"  OFF indices: {off_indices}")
            print(f"  Found {n_on} ON frames and {n_off} OFF frames")
            
<<<<<<< HEAD
            # Additional debug info about binned delays
            if len(delay_indices) > 0:
                print(f"  Using binned delay value: {delay:.3f}ps")
            
            if n_on >= min_count and n_off >= min_count:
                print(f"  ✓ Accepted (>= {min_count} frames)")
=======
            if n_on >= min_count and n_off >= min_count:
                logger.debug(f"Delay {delay:.3f}ps: {n_on} on, {n_off} off frames")
>>>>>>> 7f098ff8
                stacks_on[delay] = DelayData(
                    frames=input_data.load_data_output.data[on_mask],
                    I0=input_data.load_data_output.I0[on_mask]
                )
                stacks_off[delay] = DelayData(
                    frames=input_data.load_data_output.data[off_mask],
                    I0=input_data.load_data_output.I0[off_mask]
                )
            else:
<<<<<<< HEAD
                print(f"  ✗ Rejected (< {min_count} frames)")
        
        # Print summary of grouping
        print("\nGrouping summary:")
        print(f"Number of delay points with sufficient frames: {len(stacks_on)}")
        if stacks_on:
            print("Frame counts per delay point:")
            for delay in sorted(stacks_on.keys()):
                print(f"  {delay:.2f}ps: {len(stacks_on[delay].frames)} ON, {len(stacks_off[delay].frames)} OFF")
        
=======
                logger.debug(f"Skipping delay {delay:.3f}ps: insufficient frames")
>>>>>>> 7f098ff8
        
        if not stacks_on:
            raise ValueError(
                f"No delay groups met the minimum frame count requirement of {min_count}"
            )
        
        return stacks_on, stacks_off

    def _calculate_signals(
        self,
        frames: np.ndarray,
        signal_mask: np.ndarray,
        bg_mask: np.ndarray,
        I0: np.ndarray
    ) -> Tuple[float, float, float]:
<<<<<<< HEAD
        """Calculate signal, background and total variance for a group of frames."""
        print(f"\n=== Processing {len(frames)} frames in _calculate_signals ===")
        
        # Apply energy filter to each frame
=======
        """Calculate normalized signals and their uncertainties with proper error propagation.
        
        Args:
            frames: Raw frame data
            signal_mask: Signal region mask
            bg_mask: Background region mask
            I0: I0 values for each frame
            
        Returns:
            Tuple of (normalized_signal, normalized_background, variance)
        """
        # Apply energy filter
>>>>>>> 7f098ff8
        energy_mask = self._make_energy_filter(frames)
        n_rejected = len(frames) - np.sum(energy_mask.any(axis=(1,2)))
        print(f"Energy filter rejected {n_rejected} frames ({n_rejected/len(frames)*100:.1f}%)")
        
        filtered_frames = frames * energy_mask
        
        # Calculate per-frame sums
        signal_sums = np.sum(filtered_frames * signal_mask[None, :, :], axis=(1,2))
        bg_sums = np.sum(filtered_frames * bg_mask[None, :, :], axis=(1,2))
        
        # Scale background by mask sizes
        scale_factor = np.sum(signal_mask) / np.sum(bg_mask)
        bg_sums *= scale_factor
        
        # Normalize each frame by its I0
        norm_signal = signal_sums / I0
        norm_bg = bg_sums / I0
        
        # Calculate difference for each frame
        norm_diff = norm_signal - norm_bg
        
        # Calculate statistics
        n_frames = len(frames)
        signal_mean = np.mean(norm_signal)
        bg_mean = np.mean(norm_bg)
        
        # Calculate variance of the normalized difference
        # Using ddof=1 for unbiased variance estimate
        variance = np.var(norm_diff, ddof=1) / n_frames  # Standard error
        
        return signal_mean, bg_mean, variance

    def process(
        self,
        config: Dict[str, Any],
        load_data_output: LoadDataOutput,
        masks_output: BuildPumpProbeMasksOutput
    ) -> PumpProbeAnalysisOutput:
        """Process pump-probe analysis with raw inputs.
        
        Args:
            config: Configuration dictionary
            load_data_output: Output from LoadData task
            masks_output: Output from BuildPumpProbeMasks task
            
        Returns:
            PumpProbeAnalysisOutput with calculated signals and uncertainties
        """
        input_data = PumpProbeAnalysisInput(
            config=config,
            load_data_output=load_data_output,
            masks_output=masks_output
        )
        return self.run(input_data)

    def run(self, input_data: PumpProbeAnalysisInput) -> PumpProbeAnalysisOutput:
        """Run pump-probe analysis with corrected error propagation.
        
        Args:
            input_data: Input data containing frames and masks
            
        Returns:
            PumpProbeAnalysisOutput with calculated signals and uncertainties
            
        .. deprecated:: 2.0.0
           Use process() instead. This method will be removed in a future version.
        """
        import warnings
        warnings.warn(
            "The run() method is deprecated. Use process() instead.",
            DeprecationWarning,
            stacklevel=2
        )
        
        # Store masks for diagnostics
        self.signal_mask = input_data.masks_output.signal_mask
        self.bg_mask = input_data.masks_output.background_mask
        
        # Group frames by delay
        self.stacks_on, self.stacks_off = self._group_by_delay(input_data)
        
        # Process each delay group
        delays = []
        signals_on = []
        signals_off = []
        std_devs_on = []
        std_devs_off = []
        n_frames = {}
        
        for delay in sorted(self.stacks_on.keys()):
            # Get frame stacks
            on_data = self.stacks_on[delay]
            off_data = self.stacks_off[delay]
            
            # Store frame counts
            n_frames[delay] = (len(on_data.frames), len(off_data.frames))
            
            # Calculate signals and uncertainties
            signal_on, bg_on, var_on = self._calculate_signals(
                on_data.frames, self.signal_mask, self.bg_mask, on_data.I0
            )
            
            signal_off, bg_off, var_off = self._calculate_signals(
                off_data.frames, self.signal_mask, self.bg_mask, off_data.I0
            )
            
            # Store results (already normalized by I0)
            delays.append(delay)
            signals_on.append(signal_on - bg_on)
            signals_off.append(signal_off - bg_off)
            std_devs_on.append(np.sqrt(var_on))
            std_devs_off.append(np.sqrt(var_off))
        
        # Calculate mean I0 values
        mean_I0_on = np.mean([
            np.mean(self.stacks_on[delay].I0) for delay in delays
        ])
        mean_I0_off = np.mean([
            np.mean(self.stacks_off[delay].I0) for delay in delays
        ])
        
        # Convert to arrays
        delays = np.array(delays)
        signals_on = np.array(signals_on)
        signals_off = np.array(signals_off)
        std_devs_on = np.array(std_devs_on)
        std_devs_off = np.array(std_devs_off)
        
        # Calculate p-values comparing on/off signals
        z_scores = (signals_on - signals_off) / np.sqrt(std_devs_on**2 + std_devs_off**2)
        p_values = 2 * (1 - stats.norm.cdf(np.abs(z_scores)))
        
        return PumpProbeAnalysisOutput(
            delays=delays,
            signals_on=signals_on,
            signals_off=signals_off,
            std_devs_on=std_devs_on,
            std_devs_off=std_devs_off,
            p_values=p_values,
            log_p_values=-np.log10(p_values),
            mean_I0_on=mean_I0_on,
            mean_I0_off=mean_I0_off,
            n_frames_per_delay=n_frames
        )

    def plot_diagnostics(
        self,
        output: PumpProbeAnalysisOutput,
        save_dir: Path
    ) -> None:
        """Generate diagnostic plots with proper infinity handling."""
        save_dir.mkdir(parents=True, exist_ok=True)
        
<<<<<<< HEAD
        print("\n=== Starting plot_diagnostics ===")
        print("Frame counts at plotting time:")
=======
        # print("\n=== Signal Shape Debug ===")
        # print(f"signals_on shape: {output.signals_on.shape}")
        # print(f"signals_off shape: {output.signals_off.shape}")
        # print(f"delays: {output.delays}")
        # print("\nFrame counts per delay:")
        # for delay, (n_on, n_off) in output.n_frames_per_delay.items():
        #     print(f"Delay {delay:.3f}: {n_on} on, {n_off} off")
>>>>>>> 7f098ff8
        
        # Create four-panel overview figure
        fig = plt.figure(figsize=(16, 16))
        
        # Get all frames from all delays for intensity maps
        all_frames = np.concatenate([
            np.concatenate([self.stacks_on[d].frames, self.stacks_off[d].frames])
            for d in output.delays
        ])
        
        # 1. Total counts map (top left)
        ax1 = fig.add_subplot(221)
        total_counts = np.sum(all_frames, axis=0)
        im1 = ax1.imshow(total_counts, origin='lower', cmap='viridis')
        ax1.set_title('Total Counts Map')
        plt.colorbar(im1, ax=ax1)
        
        # 2. Energy filtered map (top right)
        ax2 = fig.add_subplot(222)
        energy_mask = self._make_energy_filter(all_frames)
        filtered_counts = np.sum(all_frames * energy_mask, axis=0)
        im2 = ax2.imshow(filtered_counts, origin='lower', cmap='viridis')
        ax2.set_title(f'Energy Filtered Map (Emin={self.config["pump_probe_analysis"]["Emin"]}, Emax={self.config["pump_probe_analysis"]["Emax"]})')
        plt.colorbar(im2, ax=ax2)
        
        # 3. Time traces with error bars (bottom left)
        ax3 = fig.add_subplot(223)
        ax3.errorbar(output.delays, output.signals_on,
                    yerr=output.std_devs_on, fmt='rs-',
                    label='Laser On', capsize=3)
        ax3.errorbar(output.delays, output.signals_off,
                    yerr=output.std_devs_off, fmt='ks-',
                    label='Laser Off', capsize=3, alpha=0.5)
        ax3.set_xlabel('Time Delay (ps)')
        ax3.set_ylabel('Normalized Signal')
        ax3.legend()
        ax3.grid(True)
        
        # 4. Statistical significance (bottom right)
        ax4 = fig.add_subplot(224)
        
        # Convert p-values to log scale with capped infinities
        max_log_p = 16  # Maximum value to show on plot
        log_p_values = np.zeros_like(output.p_values)
        
        for i, (delay, p_val) in enumerate(zip(output.delays, output.p_values)):
            if p_val > 0:
                log_p = -np.log10(p_val)
                log_p_values[i] = log_p
            else:
                log_p_values[i] = max_log_p
        
        # Create scatter plot with processed values
        scatter = ax4.scatter(output.delays, log_p_values,
                             color='red', label='-log(p-value)')
        
        # Add significance line
        sig_level = self.config['pump_probe_analysis']['significance_level']
        sig_line = -np.log10(sig_level)
        ax4.axhline(y=sig_line, color='k', linestyle='--',
                    label=f'p={sig_level}')
        
        # Set y-axis limits explicitly
        ax4.set_ylim(0, max_log_p * 1.1)  # Add 10% padding above max
        
        ax4.set_xlabel('Time Delay (ps)')
        ax4.set_ylabel('-log10(P-value)')
        ax4.legend()
        ax4.grid(True)
        
        plt.tight_layout()
        plt.savefig(save_dir / 'overview_diagnostics.png')
        plt.close()

        # Plot detailed diagnostics for selected delay points
        delay_indices = [0, len(output.delays)//2, -1]  # First, middle, and last delays
        for idx in delay_indices:
            delay = output.delays[idx]
            
            # Get data from stored stacks
            frames_on = self.stacks_on[delay].frames
            frames_off = self.stacks_off[delay].frames
            I0_on = self.stacks_on[delay].I0
            I0_off = self.stacks_off[delay].I0
            
            # Calculate statistics
            signal_sums_on = np.sum(frames_on * self.signal_mask[None, :, :], axis=(1,2))
            signal_sums_off = np.sum(frames_off * self.signal_mask[None, :, :], axis=(1,2))
            bg_sums_on = np.sum(frames_on * self.bg_mask[None, :, :], axis=(1,2))
            bg_sums_off = np.sum(frames_off * self.bg_mask[None, :, :], axis=(1,2))
            
            scale_factor = np.sum(self.signal_mask) / np.sum(self.bg_mask)
            net_signal_on = (signal_sums_on - scale_factor * bg_sums_on) / np.mean(I0_on)
            net_signal_off = (signal_sums_off - scale_factor * bg_sums_off) / np.mean(I0_off)
            
            # Create detailed diagnostic figure
            fig, axes = plt.subplots(3, 2, figsize=(15, 18))
            fig.suptitle(f'Detailed Diagnostics for Delay {delay:.2f} ps', fontsize=16)
            
            # Raw signal distributions
            axes[0,0].hist(signal_sums_on, bins='auto', alpha=0.5, label='Laser On')
            axes[0,0].hist(signal_sums_off, bins='auto', alpha=0.5, label='Laser Off')
            axes[0,0].set_title('Raw Signal Distributions')
            axes[0,0].set_xlabel('Integrated Signal')
            axes[0,0].set_ylabel('Count')
            axes[0,0].legend()
            
            # Background distributions
            axes[0,1].hist(bg_sums_on * scale_factor, bins='auto', alpha=0.5, label='Laser On')
            axes[0,1].hist(bg_sums_off * scale_factor, bins='auto', alpha=0.5, label='Laser Off')
            axes[0,1].set_title('Scaled Background Distributions')
            axes[0,1].set_xlabel('Integrated Background (scaled)')
            axes[0,1].set_ylabel('Count')
            axes[0,1].legend()
            
            # Frame-to-frame variations
            axes[1,0].plot(np.arange(len(signal_sums_on)), signal_sums_on, 'r.', label='Signal On')
            axes[1,0].plot(np.arange(len(signal_sums_off)), signal_sums_off, 'b.', label='Signal Off')
            axes[1,0].set_title('Frame-to-Frame Signal Variation')
            axes[1,0].set_xlabel('Frame Number')
            axes[1,0].set_ylabel('Integrated Signal')
            axes[1,0].legend()
            
            # I0 variations
            axes[1,1].plot(np.arange(len(I0_on)), I0_on, 'r.', label='I0 On')
            axes[1,1].plot(np.arange(len(I0_off)), I0_off, 'b.', label='I0 Off')
            axes[1,1].set_title('Frame-to-Frame I0 Variation')
            axes[1,1].set_xlabel('Frame Number')
            axes[1,1].set_ylabel('I0')
            axes[1,1].legend()
            
            # Net signal distributions
            axes[2,0].hist(net_signal_on, bins='auto', alpha=0.5, label='Laser On')
            axes[2,0].hist(net_signal_off, bins='auto', alpha=0.5, label='Laser Off')
            axes[2,0].set_title('Normalized Net Signal Distributions')
            axes[2,0].set_xlabel('Net Signal (normalized)')
            axes[2,0].set_ylabel('Count')
            axes[2,0].legend()
            
<<<<<<< HEAD
            # QQ plot of differences
            print(f"\nDEBUG: At delay {delay:.2f}ps:")
            print(f"net_signal_on shape: {net_signal_on.shape}, length: {len(net_signal_on)}")
            print(f"net_signal_off shape: {net_signal_off.shape}, length: {len(net_signal_off)}")
            print(f"net_signal_on values: {net_signal_on}")
            print(f"net_signal_off values: {net_signal_off}")
            
            if len(net_signal_on) != len(net_signal_off):
                print(f"WARNING: Unequal lengths at delay {delay:.2f}ps!")
                axes[2,1].text(0.5, 0.5, 'Q-Q plot unavailable\n(unequal sample sizes)',
                             ha='center', va='center', transform=axes[2,1].transAxes)
            else:
                stats.probplot(net_signal_on - net_signal_off, dist="norm", plot=axes[2,1])
            axes[2,1].set_title('Q-Q Plot of Signal Differences')
=======
            # Leave second subplot empty
            axes[2,1].set_visible(False)
>>>>>>> 7f098ff8
            
            # Add statistical information
            stats_text = (
                f'Statistics:\n'
                f'N frames (on/off): {len(signal_sums_on)}/{len(signal_sums_off)}\n'
                f'Signal mean ± SE (on): {np.mean(net_signal_on):.2e} ± {np.std(net_signal_on)/np.sqrt(len(net_signal_on)):.2e}\n'
                f'Signal mean ± SE (off): {np.mean(net_signal_off):.2e} ± {np.std(net_signal_off)/np.sqrt(len(net_signal_off)):.2e}\n'
                f'Signal CV (on/off): {np.std(net_signal_on)/np.mean(net_signal_on):.2%}/{np.std(net_signal_off)/np.mean(net_signal_off):.2%}\n'
                f'P-value: {output.p_values[idx]:.2e}\n'
                f'Log p-value: {log_p_values[idx]:.1f}\n'
                f'Z-score: {(np.mean(net_signal_on) - np.mean(net_signal_off))/np.sqrt(output.std_devs_on[idx]**2 + output.std_devs_off[idx]**2):.2f}'
            )
            plt.figtext(0.02, 0.02, stats_text, fontsize=10, family='monospace')
            
            plt.tight_layout(rect=[0, 0.05, 1, 0.95])
            plt.savefig(save_dir / f'detailed_diagnostics_delay_{delay:.2f}ps.png')
            plt.close()<|MERGE_RESOLUTION|>--- conflicted
+++ resolved
@@ -121,10 +121,6 @@
         unique_delays = []
         current_group = [sorted_delays[0]]
         
-<<<<<<< HEAD
-        # Get unique delays and create bins for grouping
-        unique_delays = np.unique(np.round(delays, decimals=1))
-=======
         for d in sorted_delays[1:]:
             if np.abs(d - current_group[0]) <= time_bin/10:
                 current_group.append(d)
@@ -137,7 +133,6 @@
         
         unique_delays = np.array(unique_delays)
         logger.debug(f"Grouped into {len(unique_delays)} delay points")
->>>>>>> 7f098ff8
         
         # Group frames by delay
         stacks_on = {}
@@ -149,17 +144,7 @@
         
         # Process each unique delay
         for delay in unique_delays:
-<<<<<<< HEAD
-            # Find all frames in this delay bin
-            delay_mask = (delays == delay)
-            
-            # Debug info about delay mask
-            delay_indices = np.where(delay_mask)[0]
-            print(f"\nDelay {delay:.2f}ps (found in {len(delay_indices)} frames):")
-            print(f"  Delay indices: {delay_indices}")
-=======
             delay_mask = np.isclose(delays, delay, rtol=1e-5, atol=time_bin/10)
->>>>>>> 7f098ff8
             
             # Split into on/off
             on_mask = delay_mask & input_data.load_data_output.laser_on_mask
@@ -169,24 +154,8 @@
             on_indices = np.where(on_mask)[0]
             off_indices = np.where(off_mask)[0]
             
-            n_on = len(on_indices)
-            n_off = len(off_indices)
-            
-            print(f"  ON indices: {on_indices}")
-            print(f"  OFF indices: {off_indices}")
-            print(f"  Found {n_on} ON frames and {n_off} OFF frames")
-            
-<<<<<<< HEAD
-            # Additional debug info about binned delays
-            if len(delay_indices) > 0:
-                print(f"  Using binned delay value: {delay:.3f}ps")
-            
-            if n_on >= min_count and n_off >= min_count:
-                print(f"  ✓ Accepted (>= {min_count} frames)")
-=======
             if n_on >= min_count and n_off >= min_count:
                 logger.debug(f"Delay {delay:.3f}ps: {n_on} on, {n_off} off frames")
->>>>>>> 7f098ff8
                 stacks_on[delay] = DelayData(
                     frames=input_data.load_data_output.data[on_mask],
                     I0=input_data.load_data_output.I0[on_mask]
@@ -196,20 +165,7 @@
                     I0=input_data.load_data_output.I0[off_mask]
                 )
             else:
-<<<<<<< HEAD
-                print(f"  ✗ Rejected (< {min_count} frames)")
-        
-        # Print summary of grouping
-        print("\nGrouping summary:")
-        print(f"Number of delay points with sufficient frames: {len(stacks_on)}")
-        if stacks_on:
-            print("Frame counts per delay point:")
-            for delay in sorted(stacks_on.keys()):
-                print(f"  {delay:.2f}ps: {len(stacks_on[delay].frames)} ON, {len(stacks_off[delay].frames)} OFF")
-        
-=======
                 logger.debug(f"Skipping delay {delay:.3f}ps: insufficient frames")
->>>>>>> 7f098ff8
         
         if not stacks_on:
             raise ValueError(
@@ -225,12 +181,6 @@
         bg_mask: np.ndarray,
         I0: np.ndarray
     ) -> Tuple[float, float, float]:
-<<<<<<< HEAD
-        """Calculate signal, background and total variance for a group of frames."""
-        print(f"\n=== Processing {len(frames)} frames in _calculate_signals ===")
-        
-        # Apply energy filter to each frame
-=======
         """Calculate normalized signals and their uncertainties with proper error propagation.
         
         Args:
@@ -243,7 +193,6 @@
             Tuple of (normalized_signal, normalized_background, variance)
         """
         # Apply energy filter
->>>>>>> 7f098ff8
         energy_mask = self._make_energy_filter(frames)
         n_rejected = len(frames) - np.sum(energy_mask.any(axis=(1,2)))
         print(f"Energy filter rejected {n_rejected} frames ({n_rejected/len(frames)*100:.1f}%)")
@@ -397,10 +346,6 @@
         """Generate diagnostic plots with proper infinity handling."""
         save_dir.mkdir(parents=True, exist_ok=True)
         
-<<<<<<< HEAD
-        print("\n=== Starting plot_diagnostics ===")
-        print("Frame counts at plotting time:")
-=======
         # print("\n=== Signal Shape Debug ===")
         # print(f"signals_on shape: {output.signals_on.shape}")
         # print(f"signals_off shape: {output.signals_off.shape}")
@@ -408,7 +353,6 @@
         # print("\nFrame counts per delay:")
         # for delay, (n_on, n_off) in output.n_frames_per_delay.items():
         #     print(f"Delay {delay:.3f}: {n_on} on, {n_off} off")
->>>>>>> 7f098ff8
         
         # Create four-panel overview figure
         fig = plt.figure(figsize=(16, 16))
@@ -548,25 +492,8 @@
             axes[2,0].set_ylabel('Count')
             axes[2,0].legend()
             
-<<<<<<< HEAD
-            # QQ plot of differences
-            print(f"\nDEBUG: At delay {delay:.2f}ps:")
-            print(f"net_signal_on shape: {net_signal_on.shape}, length: {len(net_signal_on)}")
-            print(f"net_signal_off shape: {net_signal_off.shape}, length: {len(net_signal_off)}")
-            print(f"net_signal_on values: {net_signal_on}")
-            print(f"net_signal_off values: {net_signal_off}")
-            
-            if len(net_signal_on) != len(net_signal_off):
-                print(f"WARNING: Unequal lengths at delay {delay:.2f}ps!")
-                axes[2,1].text(0.5, 0.5, 'Q-Q plot unavailable\n(unequal sample sizes)',
-                             ha='center', va='center', transform=axes[2,1].transAxes)
-            else:
-                stats.probplot(net_signal_on - net_signal_off, dist="norm", plot=axes[2,1])
-            axes[2,1].set_title('Q-Q Plot of Signal Differences')
-=======
             # Leave second subplot empty
             axes[2,1].set_visible(False)
->>>>>>> 7f098ff8
             
             # Add statistical information
             stats_text = (
