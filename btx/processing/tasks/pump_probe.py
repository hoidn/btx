--- conflicted
+++ resolved
@@ -7,8 +7,6 @@
 from btx.processing.btx_types import (
     PumpProbeAnalysisInput,
     PumpProbeAnalysisOutput,
-    LoadDataOutput,
-    BuildPumpProbeMasksOutput
 )
 
 try:
@@ -206,58 +204,18 @@
         
         return signal_mean, bg_mean, variance
 
-<<<<<<< HEAD
-    def process(
-        self,
-        config: Dict[str, Any],
-        load_data_output: LoadDataOutput,
-        masks_output: BuildPumpProbeMasksOutput
-    ) -> PumpProbeAnalysisOutput:
-        """Process pump-probe analysis with raw inputs.
+    @profile
+    def run(self, input_data: PumpProbeAnalysisInput) -> PumpProbeAnalysisOutput:
+        """Run pump-probe analysis with corrected error propagation.
         
         Args:
-            config: Configuration dictionary
-            load_data_output: Output from LoadData task
-            masks_output: Output from BuildPumpProbeMasks task
+            input_data: Input data containing frames and masks
             
         Returns:
             PumpProbeAnalysisOutput with calculated signals and uncertainties
         """
-        input_data = PumpProbeAnalysisInput(
-            config=config,
-            load_data_output=load_data_output,
-            masks_output=masks_output
-        )
-        return self.run(input_data)
-
-=======
-    @profile
->>>>>>> a84f89c2
-    def run(self, input_data: PumpProbeAnalysisInput) -> PumpProbeAnalysisOutput:
-        """Run pump-probe analysis with corrected error propagation.
-        
-        Args:
-            input_data: Input data containing frames and masks
-            
-        Returns:
-            PumpProbeAnalysisOutput with calculated signals and uncertainties
-            
-        .. deprecated:: 2.0.0
-           Use process() instead. This method will be removed in a future version.
-        """
-<<<<<<< HEAD
-        import warnings
-        warnings.warn(
-            "The run() method is deprecated. Use process() instead.",
-            DeprecationWarning,
-            stacklevel=2
-        )
-        
-        # Store masks for diagnostics
-=======
         # Store input data and masks for diagnostics
         self.input_data = input_data
->>>>>>> a84f89c2
         self.signal_mask = input_data.masks_output.signal_mask
         self.bg_mask = input_data.masks_output.background_mask
         
