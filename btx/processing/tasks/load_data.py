from pathlib import Path
from typing import Dict, Any, Optional
import numpy as np
import matplotlib.pyplot as plt

from btx.processing.btx_types import LoadDataInput, LoadDataOutput

def validate_delay_binning(delays: np.ndarray, time_bin: float) -> bool:
    """Verify if delays are properly binned according to time_bin."""
    if len(delays) == 0:
        return False
        
    unique = np.unique(delays[~np.isnan(delays)])
    print(f"Found {len(unique)} unique delays: {unique}")
    
    # Check spacing between delays
    spacings = np.diff(unique)
    print(f"Delay spacings: {spacings}")
    return np.allclose(spacings, time_bin, rtol=1e-3)

class LoadData:
    """Load and preprocess XPP data."""
    
    def __init__(self, config: Dict[str, Any]):
        """Initialize with configuration.
        
        Args:
            config: Dictionary containing:
                - setup.run: Run number
                - setup.exp: Experiment number
                - load_data.roi: ROI coordinates [x1, x2, y1, y2]
                - load_data.energy_filter: Energy filter parameters [E0, dE]
                - load_data.i0_threshold: I0 threshold value
                - load_data.time_bin: Time bin size in ps
        """
        self.config = config
        
    def _apply_energy_threshold(self, data: np.ndarray) -> np.ndarray:
        """Apply energy thresholding to the data.
        
        Args:
            data: Input image data array
            
        Returns:
            Thresholded image data array
        """
        E0, dE = self.config['load_data']['energy_filter']
        
        # Define threshold bands
        thresh_1, thresh_2 = E0 - dE, E0 + dE
        thresh_3, thresh_4 = 2 * E0 - dE, 2 * E0 + dE
        thresh_5, thresh_6 = 3 * E0 - dE, 3 * E0 + dE
        
        # Apply thresholding
        data_cleaned = data.copy()
        data_cleaned[(data_cleaned < thresh_1)
                     | ((data_cleaned > thresh_2) & (data_cleaned < thresh_3))
                     | ((data_cleaned > thresh_4) & (data_cleaned < thresh_5))
                     | (data_cleaned > thresh_6)] = 0
                     
        return data_cleaned

    def _calculate_binned_delays(self, raw_delays: np.ndarray) -> np.ndarray:
        """Calculate binned delays from raw delay values."""
        time_bin = float(self.config['load_data']['time_bin'])
        print("\n=== LoadData Delay Binning ===")
        print(f"Binning delays with time_bin={time_bin}")
        
        # First check if actually pre-binned
        unique_raw = np.unique(raw_delays[~np.isnan(raw_delays)])
        spacings = np.diff(unique_raw)
        print(f"Input delay statistics:")
        print(f"- Number of unique delays: {len(unique_raw)}")
        print(f"- Spacing statistics:")
        print(f"  - Min spacing: {np.min(spacings):.6f}")
        print(f"  - Max spacing: {np.max(spacings):.6f}")
        print(f"  - Mean spacing: {np.mean(spacings):.6f}")
        print(f"  - Median spacing: {np.median(spacings):.6f}")
        
        # Check if data needs rebinning
        properly_binned = validate_delay_binning(raw_delays, time_bin)
        print(f"\nData {'IS' if properly_binned else 'IS NOT'} properly binned to {time_bin} ps")
            
        # Force rebinning
        print("\nForce rebinning to correct time_bin size...")
        valid_delays = raw_delays[~np.isnan(raw_delays)]
        if len(valid_delays) == 0:
            raise ValueError("No valid delay values found")
            
        delay_min = np.floor(valid_delays.min())
        delay_max = np.ceil(valid_delays.max())
        
        # Create bins centered on multiples of time_bin
        bins = np.arange(delay_min, delay_max + time_bin, time_bin)
        bin_centers = (bins[:-1] + bins[1:]) / 2
<<<<<<< HEAD
        
        # Bin the delays using searchsorted
        indices = np.searchsorted(bins, raw_delays) - 1
        indices = np.clip(indices, 0, len(bin_centers) - 1)
        binned_delays = bin_centers[indices]
=======
        print(f"Created {len(bins)-1} bins with centers spaced by {time_bin} ps")
        
        # Bin the delays
        indices = np.searchsorted(bins, raw_delays) - 1
        indices = np.clip(indices, 0, len(bin_centers) - 1)
        binned_delays = bin_centers[indices]
        
        # Verify output binning
        unique_binned = np.unique(binned_delays[~np.isnan(binned_delays)])
        spacings_binned = np.diff(unique_binned)
        print(f"\nOutput delay statistics:")
        print(f"- Number of unique delays: {len(unique_binned)}")
        print(f"- Spacing statistics:")
        print(f"  - Min spacing: {np.min(spacings_binned):.6f}")
        print(f"  - Max spacing: {np.max(spacings_binned):.6f}")
        print(f"  - Mean spacing: {np.mean(spacings_binned):.6f}")
        print(f"  - Median spacing: {np.median(spacings_binned):.6f}")
>>>>>>> 7f098ff8
        
        return binned_delays

    def process(self, config: Dict[str, Any],
                data: Optional[np.ndarray] = None,
                I0: Optional[np.ndarray] = None,
                laser_delays: Optional[np.ndarray] = None,
                laser_on_mask: Optional[np.ndarray] = None,
                laser_off_mask: Optional[np.ndarray] = None) -> LoadDataOutput:
        """Process data directly from inputs.
        
        Args:
            config: Configuration dictionary
            data: Optional (frames, rows, cols) array
            I0: Optional (frames,) array
            laser_delays: Optional (frames,) array
            laser_on_mask: Optional (frames,) boolean array
            laser_off_mask: Optional (frames,) boolean array
            
        Returns:
            LoadDataOutput containing processed data
        """
        input_data = LoadDataInput(
            config=config,
            data=data,
            I0=I0,
            laser_delays=laser_delays,
            laser_on_mask=laser_on_mask,
            laser_off_mask=laser_off_mask
        )
        return self.run(input_data)

    def run(self, input_data: LoadDataInput) -> LoadDataOutput:
        """Run the data loading and preprocessing."""
        if input_data.data is not None:
            # Use provided synthetic data
            data = input_data.data
            I0 = input_data.I0
            laser_delays = input_data.laser_delays
            laser_on_mask = input_data.laser_on_mask
            laser_off_mask = input_data.laser_off_mask
        else:
            # Load from file using get_imgs_thresh
            try:
                from btx.processing.xpploader import get_imgs_thresh
            except ImportError:
                print("Note: get_imgs_thresh not available, only synthetic data mode supported")
                raise
                
            data, I0, laser_delays, laser_on_mask, laser_off_mask = get_imgs_thresh(
                self.config['setup']['run'],
                self.config['setup']['exp'],
                self.config['load_data']['roi'],
                self.config['load_data'].get('energy_filter', [8.8, 5]),
                self.config['load_data'].get('i0_threshold', 200),
                self.config['load_data'].get('ipm_pos_filter', [0.2, 0.5]),
                self.config['load_data'].get('time_bin', 2),
                self.config['load_data'].get('time_tool', [0., 0.005])
            )
            
        # Apply energy thresholding
        data = self._apply_energy_threshold(data)
    
        # Calculate binned delays
        binned_delays = self._calculate_binned_delays(laser_delays)
    
        return LoadDataOutput(
            data=data,
            I0=I0,
            laser_delays=laser_delays,
            laser_on_mask=laser_on_mask,
            laser_off_mask=laser_off_mask,
            binned_delays=binned_delays
        )

    def plot_diagnostics(self, output: LoadDataOutput, save_dir: Path) -> None:
        """Generate diagnostic plots for visual validation."""
        save_dir.mkdir(parents=True, exist_ok=True)
        
        # Create figure with subplots
        fig, ((ax1, ax2), (ax3, ax4)) = plt.subplots(2, 2, figsize=(15, 12))
        
        # 1. Average frame
        avg_frame = np.mean(output.data, axis=0)
        im1 = ax1.imshow(avg_frame, cmap='viridis')
        ax1.set_title('Average Frame')
        plt.colorbar(im1, ax=ax1)
        
        # 2. Frame-to-frame intensity variation
        ax2.plot(np.mean(output.data, axis=(1,2)), label='Mean Intensity')
        ax2.plot(output.I0, label='I0', alpha=0.5)
        ax2.set_title('Intensity Variation')
        ax2.set_xlabel('Frame')
        ax2.legend()
        
        # 3. Delay distribution
        ax3.hist(output.binned_delays[output.laser_on_mask], bins=50, 
                 alpha=0.5, label='Laser On')
        ax3.hist(output.binned_delays[output.laser_off_mask], bins=50,
                 alpha=0.5, label='Laser Off')
        ax3.set_title('Delay Distribution')
        ax3.set_xlabel('Delay (ps)')
        ax3.legend()
        
        # 4. Raw vs binned delays
        ax4.scatter(output.laser_delays, output.binned_delays, alpha=0.1)
        ax4.plot([output.laser_delays.min(), output.laser_delays.max()],
                [output.laser_delays.min(), output.laser_delays.max()],
                'r--', label='y=x')
        ax4.set_title('Binned vs Raw Delays')
        ax4.set_xlabel('Raw Delays (ps)')
        ax4.set_ylabel('Binned Delays (ps)')
        ax4.legend()
        
        plt.tight_layout()
        plt.savefig(save_dir / 'load_data_diagnostics.png')
        plt.close()<|MERGE_RESOLUTION|>--- conflicted
+++ resolved
@@ -93,13 +93,6 @@
         # Create bins centered on multiples of time_bin
         bins = np.arange(delay_min, delay_max + time_bin, time_bin)
         bin_centers = (bins[:-1] + bins[1:]) / 2
-<<<<<<< HEAD
-        
-        # Bin the delays using searchsorted
-        indices = np.searchsorted(bins, raw_delays) - 1
-        indices = np.clip(indices, 0, len(bin_centers) - 1)
-        binned_delays = bin_centers[indices]
-=======
         print(f"Created {len(bins)-1} bins with centers spaced by {time_bin} ps")
         
         # Bin the delays
@@ -117,7 +110,6 @@
         print(f"  - Max spacing: {np.max(spacings_binned):.6f}")
         print(f"  - Mean spacing: {np.mean(spacings_binned):.6f}")
         print(f"  - Median spacing: {np.median(spacings_binned):.6f}")
->>>>>>> 7f098ff8
         
         return binned_delays
 
