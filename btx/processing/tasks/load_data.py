--- conflicted
+++ resolved
@@ -141,39 +141,7 @@
         
         return binned_delays
 
-<<<<<<< HEAD
-    def process(self, config: Dict[str, Any],
-                data: Optional[np.ndarray] = None,
-                I0: Optional[np.ndarray] = None,
-                laser_delays: Optional[np.ndarray] = None,
-                laser_on_mask: Optional[np.ndarray] = None,
-                laser_off_mask: Optional[np.ndarray] = None) -> LoadDataOutput:
-        """Process data directly from inputs.
-        
-        Args:
-            config: Configuration dictionary
-            data: Optional (frames, rows, cols) array
-            I0: Optional (frames,) array
-            laser_delays: Optional (frames,) array
-            laser_on_mask: Optional (frames,) boolean array
-            laser_off_mask: Optional (frames,) boolean array
-            
-        Returns:
-            LoadDataOutput containing processed data
-        """
-        input_data = LoadDataInput(
-            config=config,
-            data=data,
-            I0=I0,
-            laser_delays=laser_delays,
-            laser_on_mask=laser_on_mask,
-            laser_off_mask=laser_off_mask
-        )
-        return self.run(input_data)
-
-=======
     @profile
->>>>>>> f004d25b
     def run(self, input_data: LoadDataInput) -> LoadDataOutput:
         """Run the data loading and preprocessing."""
         if input_data.data is not None:
