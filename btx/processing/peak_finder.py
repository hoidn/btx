--- conflicted
+++ resolved
@@ -16,16 +16,9 @@
     https://confluence.slac.stanford.edu/display/PSDM/Hit+and+Peak+Finding+Algorithms
     """
     
-<<<<<<< HEAD
-    def __init__(self, exp, run, det_type, outdir, event_receiver=None, event_code=None, event_logic=True,
-                 tag='', mask=None, psana_mask=True, camera_length=None,
-                 min_peaks=2, max_peaks=2048, npix_min=2, npix_max=30, amax_thr=80., atot_thr=120., 
-                 son_min=7.0, peak_rank=3, r0=3.0, dr=2.0, nsigm=7.0, calibdir=None):
-=======
     def __init__(self, exp, run, det_type, xtc_dir, outdir, clen=None, tag='', mask=None, 
                  min_peaks=2, max_peaks=2048, npix_min=2, npix_max=30, amax_thr=80., 
                  atot_thr=120., son_min=7.0, peak_rank=3, r0=3.0, dr=2.0, nsigm=7.0):
->>>>>>> 2125efe9
         
         self.comm = MPI.COMM_WORLD
         self.rank = self.comm.Get_rank()
@@ -53,20 +46,10 @@
         self.outdir = outdir # str, path for saving cxi files
 
         # set up class
-<<<<<<< HEAD
-        self.set_up_psana_interface(exp, run, det_type,
-                                    event_receiver, event_code, event_logic, calibdir=calibdir)
-        self.set_up_cxi(tag)
-        self.set_up_algorithm(mask_file=mask, psana_mask=psana_mask)
-        
-    def set_up_psana_interface(self, exp, run, det_type,
-                               event_receiver=None, event_code=None, event_logic=True, calibdir=None):
-=======
         self._set_up(exp, run, det_type, xtc_dir, mask)
         self._initialize_cxi(tag)
         
     def _set_up(self, exp, run, det_type, xtc_dir, mask_file=None):
->>>>>>> 2125efe9
         """
         Set up PsanaInterface object and distribute events between ranks.
         
@@ -78,20 +61,6 @@
             run number
         det_type : str
             detector name, e.g. jungfrau4M or epix10k2M
-<<<<<<< HEAD
-        calibdir : str
-            directory to alternative calibration files
-        """
-        self.psi = PsanaInterface(exp=exp, run=run, det_type=det_type,
-                                  event_receiver=event_receiver, event_code=event_code, event_logic=event_logic,
-                                  calibdir=calibdir)
-        self.psi.distribute_events(self.rank, self.size)
-        self.n_events = self.psi.max_events
-
-        # additional self variables for tracking peak stats
-        self.iX = self.psi.det.indexes_x(self.psi.run).astype(np.int64)
-        self.iY = self.psi.det.indexes_y(self.psi.run).astype(np.int64)
-=======
         xtc_dir : str
             path to xtc2 files
         mask_file : str
@@ -102,7 +71,6 @@
         self.psi = Psana2Interface(exp, run, det_type, xtc_dir)
         self.iX = self.psi.det.iX.astype(np.int64)
         self.iY = self.psi.det.iY.astype(np.int64)
->>>>>>> 2125efe9
         if det_type == 'Rayonix':
             self.iX = np.expand_dims(self.iX, axis=0)
             self.iY = np.expand_dims(self.iY, axis=0)            
