import logging
import os
import requests
import glob
import shutil
import numpy as np
import itertools
<<<<<<< HEAD
import h5py
import time
=======
import yaml
import csv
>>>>>>> dd5c2c8b

logging.basicConfig(level=logging.INFO)
logger = logging.getLogger(__name__)

# Fetch the URL to post progress update
update_url = os.environ.get('JID_UPDATE_COUNTERS')

def test(config):
    print(config)
    requests.post(update_url, json=[ { "key": "root_dir", "value": f"{config.setup.root_dir}" } ])

def fetch_mask(config):
    from btx.interfaces.imask import MaskInterface
    setup = config.setup
    task = config.fetch_mask
    """ Fetch most recent mask for this detector from mrxv. """
    if 'sdf' in setup.root_dir:
        mrxv_path = '/sdf/group/lcls/ds/tools/mrxv/masks/'
    elif 'cds' in setup.root_dir:
        mrxv_path = '/cds/sw/package/autosfx/mrxv/masks/'
    taskdir = os.path.join(setup.root_dir, 'mask')
    os.makedirs(taskdir, exist_ok=True)
    mi = MaskInterface(exp=setup.exp,
                       run=setup.run,
                       det_type=setup.det_type)
    mi.retrieve_from_mrxv(mrxv_path=mrxv_path, dataset=task.dataset)
    logger.info(f'Saving mrxv mask to {taskdir}')
    mi.save_mask(os.path.join(taskdir, f'r0000.npy'))
    logger.debug('Done!')

def fetch_geom(config):
    from btx.misc.metrology import retrieve_from_mrxv
    setup = config.setup
    task = config.fetch_geom
    """ Fetch latest geometry for this detector from mrxv. """
    taskdir = os.path.join(setup.root_dir, 'geom')
    if 'sdf' in setup.root_dir:
        mrxv_path = '/sdf/group/lcls/ds/tools/mrxv/geometries/'
    elif 'cds' in setup.root_dir:
        mrxv_path = '/cds/sw/package/autosfx/mrxv/geometries/'
    os.makedirs(taskdir, exist_ok=True)
    logger.info(f'Saving mrxv geom to {taskdir}')
    retrieve_from_mrxv(det_type=setup.det_type, out_geom=os.path.join(taskdir, f'r0000.geom'),
                       mrxv_path=mrxv_path)
    logger.debug('Done!')

def build_mask(config):
    from btx.interfaces.imask import MaskInterface
    from btx.misc.shortcuts import fetch_latest
    setup = config.setup
    task = config.build_mask
    """ Generate a mask by thresholding events from a psana run. """
    taskdir = os.path.join(setup.root_dir, 'mask')
    os.makedirs(taskdir, exist_ok=True)
    mi = MaskInterface(exp=setup.exp,
                       run=setup.run,
                       det_type=setup.det_type)
    if task.combine:
        mask_file = fetch_latest(fnames=os.path.join(taskdir, 'r*.npy'), run=setup.run)
        mi.load_mask(mask_file, mask_format='psana')
        logger.debug(f'New mask will be combined with {mask_file}')
    task.thresholds = tuple([float(elem) for elem in task.thresholds.split()])
    mi.generate_from_psana_run(thresholds=task.thresholds, n_images=task.n_images, n_edge=task.n_edge)
    logger.info(f'Saving newly generated mask to {taskdir}')
    mi.save_mask(os.path.join(taskdir, f'r{mi.psi.run:04}.npy'))
    logger.debug('Done!')

def run_analysis(config):
    from btx.interfaces.ischeduler import JobScheduler
    from btx.misc.shortcuts import fetch_latest
    setup = config.setup
    task = config.run_analysis
    """ Generate powders for a given run and plot traces of run statistics. """
    taskdir = os.path.join(setup.root_dir, 'powder')
    os.makedirs(taskdir, exist_ok=True)
    os.makedirs(os.path.join(taskdir, 'figs'), exist_ok=True)
    mask_file = fetch_latest(fnames=os.path.join(setup.root_dir, 'mask', 'r*.npy'), run=setup.run)
    script_path = os.path.join(os.path.dirname(os.path.realpath(__file__)),  "../btx/diagnostics/run.py")
    command = f"python {script_path}"
    command += f" -e {setup.exp} -r {setup.run} -d {setup.det_type} -o {taskdir}"
    if mask_file:
        command += f" -m {mask_file}"
    if task.get('mean_threshold') is not None:
        command += f" --mean_threshold={task.mean_threshold}"
    if task.get('gain_mode') is not None:
        command += f" --gain_mode={task.gain_mode}"
    if task.get('raw_img') is not None:
        if task.raw_img:
            command += f" --raw_img"
    if task.get('outlier_threshold') is not None:
        command += f" --outlier_threshold={task.outlier_threshold}" 
    js = JobScheduler(os.path.join(".", f'ra_{setup.run:04}.sh'), 
                      queue=setup.queue,
                      ncores=task.ncores,
                      jobname=f'ra_{setup.run:04}',
                      account=setup.account,
                      reservation=setup.reservation)
    js.write_header()
    js.write_main(f"{command}\n", dependencies=['psana'])
    js.clean_up()
    js.submit()
    logger.debug('Run analysis launched!')

def opt_geom(config):
    from btx.diagnostics.geom_opt import GeomOpt
    from btx.misc.shortcuts import fetch_latest
    setup = config.setup
    task = config.opt_geom
    """ Optimize and deploy the detector geometry from a silver behenate run. """
    taskdir = os.path.join(setup.root_dir, 'geom')
    os.makedirs(taskdir, exist_ok=True)
    os.makedirs(os.path.join(taskdir, 'figs'), exist_ok=True)
    mask_file = fetch_latest(fnames=os.path.join(setup.root_dir, 'mask', 'r*.npy'), run=setup.run)
    task.dx = tuple([float(elem) for elem in task.dx.split()])
    task.dx = np.linspace(task.dx[0], task.dx[1], int(task.dx[2]))
    task.dy = tuple([float(elem) for elem in task.dy.split()])
    task.dy = np.linspace(task.dy[0], task.dy[1], int(task.dy[2]))
    centers = list(itertools.product(task.dx, task.dy))
    if type(task.n_peaks) == int:
        task.n_peaks = [int(task.n_peaks)]
    else:
        task.n_peaks = [int(elem) for elem in task.n_peaks.split()]
    if task.get('distance') is None:
        task.distance = None
    elif type(task.distance) == float or type(task.distance) == int:
        task.distance = [float(task.distance)]
    else:
        task.distance = [float(elem) for elem in task.distance.split()]
    geom_opt = GeomOpt(exp=setup.exp,
                       run=setup.run,
                       det_type=setup.det_type)
    geom_opt.opt_geom(powder=os.path.join(setup.root_dir, f"powder/r{setup.run:04}_max.npy"),
                      mask=mask_file,
                      distance=task.distance,
                      center=centers,
                      n_iterations=task.get('n_iterations'),
                      n_peaks=task.n_peaks,
                      threshold=task.get('threshold'),
                      deltas=True,
                      plot=os.path.join(taskdir, f'figs/r{setup.run:04}.png'),
                      plot_final_only=True)
    if geom_opt.rank == 0:
        try:
            geom_opt.report(update_url)
        except:
            logger.debug("Could not communicate with the elog update url")
        logger.info(f'Refined detector distance in mm: {geom_opt.distance}')
        logger.info(f'Refined detector center in pixels: {geom_opt.center}')
        logger.info(f'Detector edge resolution in Angstroms: {geom_opt.edge_resolution}')    
        geom_opt.deploy_geometry(taskdir, pv_camera_length=setup.get('pv_camera_length'))
        logger.info(f'Updated geometry files saved to: {taskdir}')
        logger.debug('Done!')

def find_peaks(config):
    from btx.processing.peak_finder import PeakFinder
    from btx.misc.shortcuts import fetch_latest
    from btx.interfaces.ielog import update_summary
    setup = config.setup
    task = config.find_peaks
    """ Perform adaptive peak finding on run. """
    taskdir = os.path.join(setup.root_dir, 'index')
    os.makedirs(taskdir, exist_ok=True)
    mask_file = fetch_latest(fnames=os.path.join(setup.root_dir, 'mask', 'r*.npy'), run=setup.run)
    pf = PeakFinder(exp=setup.exp, run=setup.run, det_type=setup.det_type, outdir=os.path.join(taskdir ,f"r{setup.run:04}"),
                    event_receiver=setup.get('event_receiver'), event_code=setup.get('event_code'), event_logic=setup.get('event_logic'),
                    tag=task.tag, mask=mask_file, psana_mask=task.psana_mask, min_peaks=task.min_peaks, max_peaks=task.max_peaks,
                    npix_min=task.npix_min, npix_max=task.npix_max, amax_thr=task.amax_thr, atot_thr=task.atot_thr,
                    son_min=task.son_min, peak_rank=task.peak_rank, r0=task.r0, dr=task.dr, nsigm=task.nsigm,
                    calibdir=task.get('calibdir'), pv_camera_length=setup.get('pv_camera_length'))
    logger.info(f'Performing peak finding for run {setup.run} of {setup.exp}...')
    pf.find_peaks()
    pf.curate_cxi()
    pf.summarize()
    logger.info(f'Saving CXI files and summary to {taskdir}/r{setup.run:04}')
    logger.debug('Done!')

    if pf.rank == 0:
        summary_file = f'{setup.root_dir}/summary_r{setup.run:04}.json'
        update_summary(summary_file, pf.pf_summary)

def find_peaks_multiple_runs(config):
    from btx.interfaces.ischeduler import JobScheduler
    from btx.misc.shortcuts import fetch_latest
    setup = config.setup
    task = config.find_peaks
    bay_opt = config.bayesian_optimization
    """ Perform adaptive peak finding on multiple runs. """
    taskdir = os.path.join(setup.root_dir, 'index')
    os.makedirs(taskdir, exist_ok=True)
    script_path = os.path.join(os.path.dirname(os.path.realpath(__file__)),  "../btx/processing/peak_finder.py")
    
    logger.info(f'Launching one slurm job to perform peak finding for each run in interval [{bay_opt.first_run}, {bay_opt.last_run}]') 
    for iter_run in range(bay_opt.first_run, bay_opt.last_run + 1):
        # Write the command by specifying all the arguments that can be found in the config
        command = f"python {script_path}"
        command += f" -e {setup.exp} -r {iter_run} -d {setup.det_type} -o {taskdir} -t {task.tag}"
        mask_file = fetch_latest(fnames=os.path.join(setup.root_dir, 'mask', 'r*.npy'), run=iter_run)
        if mask_file:
            command += f" -m {mask_file}"
        if task.get('event_receiver') is not None:
            command += f" --event_receiver={task.event_receiver}"
        if task.get('event_code') is not None:
            command += f" --event_code={task.event_code}"
        if task.get('event_logic') is not None:
            command += f" --event_logic={task.event_logic}"   
        if task.get('psana_mask') is not None:
            command += f" --psana_mask={task.psana_mask}"   
        if task.get('pv_camera_length') is not None:
            command += f" --pv_camera_length={task.pv_camera_length}"
        if task.get('min_peaks') is not None:
            command += f" --min_peaks={task.min_peaks}"
        if task.get('max_peaks') is not None:
            command += f" --max_peaks={task.max_peaks}"
        if task.get('npix_min') is not None:
            command += f" --npix_min={task.npix_min}"
        if task.get('npix_max') is not None:
            command += f" --npix_max={task.npix_max}"
        if task.get('amax_thr') is not None:
            command += f" --amax_thr={task.amax_thr}"
        if task.get('atot_thr') is not None:
            command += f" --atot_thr={task.atot_thr}"
        if task.get('son_min') is not None:
            command += f" --son_min={task.son_min}"
        if task.get('peak_rank') is not None:
            command += f" --peak_rank={task.peak_rank}"
        if task.get('r0') is not None:
            command += f" --r0={task.r0}"
        if task.get('dr') is not None:
            command += f" --dr={task.dr}"
        if task.get('nsigm') is not None:
            command += f" --nsigm={task.nsigm}"
        if task.get('calibdir') is not None:
            command += f" --calibdir={task.calibdir}"
        # Launch the Slurm job to perform "find_peaks" on the current run
        js = JobScheduler(os.path.join(".", f'fp_{iter_run:04}.sh'), 
                        queue=setup.queue,
                        ncores=bay_opt.ncores if bay_opt.get('ncores') is not None else 64,
                        jobname=f'fp_{iter_run:04}',
                        account=setup.account,
                        reservation=setup.reservation)
        js.write_header()
        js.write_main(f"{command}\n", dependencies=['psana'])
        js.clean_up()
        js.submit()
        logger.info(f'Launched a slurm job to perform peak finding for run {iter_run} \
                    in interval [{bay_opt.first_run}, {bay_opt.last_run}] of experiment {setup.exp}...')
    
    logger.info('All slurm jobs have been launched!')
    logger.info('Done!')
    

def index(config):
    from btx.processing.indexer import Indexer
    from btx.misc.shortcuts import fetch_latest
    setup = config.setup
    task = config.index
    """ Index run using indexamajig. """
    taskdir = os.path.join(setup.root_dir, 'index')
    geom_file = fetch_latest(fnames=os.path.join(setup.root_dir, 'geom', 'r*.geom'), run=setup.run)
    indexer_obj = Indexer(exp=config.setup.exp, run=config.setup.run, det_type=config.setup.det_type, tag=task.tag, tag_cxi=task.get('tag_cxi'), taskdir=taskdir,
                          geom=geom_file, cell=task.get('cell'), int_rad=task.int_radius, methods=task.methods, tolerance=task.tolerance, no_revalidate=task.no_revalidate,
                          multi=task.multi, profile=task.profile, queue=setup.get('queue'), ncores=task.get('ncores') if task.get('ncores') is not None else 64,
                          time=task.get('time') if task.get('time') is not None else '1:00:00', mpi_init = False, slurm_account=setup.account,
                          slurm_reservation=setup.reservation)
    logger.debug(f'Generating indexing executable for run {setup.run} of {setup.exp}...')
    indexer_obj.launch()
    logger.info(f'Indexing launched!')

def index_multiple_runs(config):
    from btx.processing.indexer import Indexer
    from btx.misc.shortcuts import fetch_latest
    setup = config.setup
    task = config.index
    bay_opt = config.bayesian_optimization
    """ Index multiple runs using indexamajig. """
    taskdir = os.path.join(setup.root_dir, 'index')

    logger.info(f'Launching indexing for each run in interval [{bay_opt.first_run}, {bay_opt.last_run}]') 
    for iter_run in range(bay_opt.first_run, bay_opt.last_run + 1):
        geom_file = fetch_latest(fnames=os.path.join(setup.root_dir, 'geom', 'r*.geom'), run=iter_run)
        indexer_obj = Indexer(exp=config.setup.exp, run=iter_run, det_type=config.setup.det_type, tag=task.tag, tag_cxi=task.get('tag_cxi'), taskdir=taskdir,
                            geom=geom_file, cell=task.get('cell'), int_rad=task.int_radius, methods=task.methods, tolerance=task.tolerance, no_revalidate=task.no_revalidate,
                            multi=task.multi, profile=task.profile, queue=setup.get('queue'), ncores=task.get('ncores') if task.get('ncores') is not None else 64,
                            time=task.get('time') if task.get('time') is not None else '1:00:00', mpi_init = False, slurm_account=setup.account,
                            slurm_reservation=setup.reservation)
        logger.debug(f'Generating indexing executable for run {iter_run} \
                     in interval [{bay_opt.first_run}, {bay_opt.last_run}] of experiment {setup.exp}...')
        indexer_obj.launch()
        logger.info(f'Indexing for run {iter_run} in interval [{bay_opt.first_run}, {bay_opt.last_run}] launched!')

    logger.info('All slurm jobs have been launched!')
    logger.info('Done!')
        


def summarize_idx(config):
    import subprocess
    from mpi4py import MPI
    from btx.interfaces.ielog import update_summary

    # Only run on rank 0
    comm = MPI.COMM_WORLD
    rank = comm.Get_rank()

    if rank == 0:
        # Pull from config yaml
        setup = config.setup
        task = config.index
        tag = task.tag
        tag_cxi = ''
        cxi = task.get('tag_cxi')
        if cxi:
            tag_cxi = cxi
        run = setup.run

        # Define paths
        taskdir = os.path.join(setup.root_dir, 'index')
        summary_file = f'{setup.root_dir}/summary_r{setup.run:04}.json'
        stream_file = os.path.join(taskdir, f'r{run:04}_{tag}.stream')
        pf_summary = os.path.join(taskdir, f'r{run:04}/peakfinding{tag_cxi}.summary')

        command1: list = ["grep", "Cell parameters", f"{stream_file}"]
        command2: list = ["grep",
                          "Number of hits found",
                          f"{pf_summary}"]

        summary_dict: dict = {}
        try:
            output: str = subprocess.check_output(command1,
                                                  universal_newlines=True)
            n_indexed: int = len(output.split('\n')[:-1])

            output: str = subprocess.check_output(command2,
                                                  universal_newlines=True)
            n_total: int = int(output.split(':')[1].split('\n')[0])

            key_strings: list = ['Number of lattices found',
                                 ('Fractional indexing rate'
                                  ' (including multiple lattices)')]
            summary_dict: dict = { key_strings[0] : f'{n_indexed}',
                                   key_strings[1] : f'{(n_indexed/n_total):.2f}' }
        except subprocess.CalledProcessError as err:
            print(err)

        update_summary(summary_file, summary_dict)
        post_to_elog(config)

def stream_analysis(config):
    from btx.interfaces.istream import launch_stream_analysis
    setup = config.setup
    task = config.stream_analysis
    """ Plot cell distribution and peakogram, write new cell file, and concatenate streams. """
    taskdir = os.path.join(setup.root_dir, 'index')
    os.makedirs(os.path.join(taskdir, 'figs'), exist_ok=True)
    os.makedirs(os.path.join(setup.root_dir, 'cell'), exist_ok=True)
    launch_stream_analysis(os.path.join(taskdir, f"r*{task.tag}.stream"),
                           os.path.join(taskdir, f"{task.tag}.stream"),
                           os.path.join(taskdir, 'figs'),
                           os.path.join(taskdir, "stream_analysis.sh"),
                           setup.queue,
                           ncores=task.get('ncores') if task.get('ncores') is not None else 6,
                           cell_only=task.get('cell_only') if task.get('cell_only') is not None else False,
                           cell_out=os.path.join(setup.root_dir, 'cell', f'{task.tag}.cell'),
                           cell_ref=task.get('ref_cell'),
                           slurm_account=setup.account,
                           slurm_reservation=setup.reservation)
    logger.info(f'Stream analysis launched')

def determine_cell(config):
    from btx.interfaces.istream import StreamInterface, write_cell_file, cluster_cell_params
    setup = config.setup
    task = config.determine_cell
    """ Cluster crystals from cell-free indexing and write most-frequently found cell to CrystFEL cell file. """
    taskdir = os.path.join(setup.root_dir, 'index')
    stream_files = os.path.join(taskdir, f"r*{task.tag}.stream")
    logger.info(f"Processing files {glob.glob(stream_files)}")
    st = StreamInterface(input_files=glob.glob(stream_files), cell_only=True)
    if st.rank == 0:
        logger.debug(f'Read stream files: {stream_files}')
        celldir = os.path.join(setup.root_dir, 'cell')
        os.makedirs(celldir, exist_ok=True)
        keys = ['a','b','c','alpha','beta','gamma']
        cell = np.array([st.stream_data[key] for key in keys])
        labels = cluster_cell_params(cell.T,
                                     os.path.join(taskdir, f"clusters_{task.tag}.txt"),
                                     os.path.join(celldir, f"{task.tag}.cell"),
                                     in_cell=task.get('input_cell'),
                                     eps=task.get('eps') if task.get('eps') is not None else 5,
                                     min_samples=task.get('min_samples') if task.get('min_samples') is not None else 5)
        logger.info(f'Wrote updated CrystFEL cell file for sample {task.tag} to {celldir}')
        logger.debug('Done!')

def merge(config):
    from btx.processing.merge import StreamtoMtz
    setup = config.setup
    task = config.merge
    """ Merge reflections from stream file and convert to mtz. """
    taskdir = os.path.join(setup.root_dir, 'merge', f'{task.tag}')
    input_stream = os.path.join(setup.root_dir, f"index/{task.tag}.stream")
    cellfile = os.path.join(setup.root_dir, f"cell/{task.tag}.cell")
    foms = task.foms.split(" ")
    stream_to_mtz = StreamtoMtz(input_stream, task.symmetry, taskdir, cellfile, queue=setup.get('queue'),
                                ncores=task.get('ncores') if task.get('ncores') is not None else 16,
                                mtz_dir=os.path.join(setup.root_dir, "solve", f"{task.tag}"),
                                anomalous=task.get('anomalous') if task.get('anomalous') is not None else False,
                                slurm_account=setup.account,
                                slurm_reservation=setup.reservation)
    stream_to_mtz.cmd_partialator(iterations=task.iterations, model=task.model,
                                  min_res=task.get('min_res'), push_res=task.get('push_res'), max_adu=task.get('max_adu'))
    for ns in [1, task.nshells]:
        stream_to_mtz.cmd_compare_hkl(foms=foms, nshells=ns, highres=task.get('highres'))
    stream_to_mtz.cmd_hkl_to_mtz(highres=task.get('highres'),
                                 space_group=task.get('space_group') if task.get('space_group') is not None else 1)
    stream_to_mtz.cmd_report(foms=foms, nshells=task.nshells)
    stream_to_mtz.launch()
    logger.info(f'Merging launched!')

def solve(config):
    from btx.interfaces.imtz import run_dimple
    setup = config.setup
    task = config.solve
    """ Run the CCP4 dimple pipeline for structure solution and refinement. """
    taskdir = os.path.join(setup.root_dir, "solve", f"{task.tag}")
    run_dimple(os.path.join(taskdir, f"{task.tag}.mtz"),
               task.pdb,
               taskdir,
               queue=setup.get('queue'),
               ncores=task.get('ncores') if task.get('ncores') is not None else 16,
               anomalous=task.get('anomalous') if task.get('anomalous') is not None else False,
               slurm_account=setup.account,
               slurm_reservation=setup.reservation)
    logger.info(f'Dimple launched!')

def refine_geometry(config, task=None):
    from btx.diagnostics.geoptimizer import Geoptimizer
    from btx.misc.shortcuts import fetch_latest, check_file_existence
    setup = config.setup
    if task is None:
        task = config.refine_geometry
        task.scan_dir = os.path.join(setup.root_dir, f'scan_{config.merge.tag}')
        task.dx = tuple([float(elem) for elem in task.dx.split()])
        task.dx = np.linspace(task.dx[0], task.dx[1], int(task.dx[2]))
        task.dy = tuple([float(elem) for elem in task.dy.split()])
        task.dy = np.linspace(task.dy[0], task.dy[1], int(task.dy[2]))
        task.dz = tuple([float(elem) for elem in task.dz.split()])
        task.dz = np.linspace(task.dz[0], task.dz[1], int(task.dz[2]))
    """ Refine detector center and/or distance based on the geometry that minimizes Rsplit. """
    taskdir = os.path.join(setup.root_dir, 'index')
    os.makedirs(task.scan_dir, exist_ok=True)
    task.runs = tuple([int(elem) for elem in task.runs.split()])
    if len(task.runs) == 2:
        task.runs = (*task.runs, 1)
    geom_file = fetch_latest(fnames=os.path.join(setup.root_dir, 'geom', 'r*.geom'), run=task.runs[0])
    cell_file = os.path.join(config.setup.root_dir, "cell", f"{config.index.tag}.cell")
    if not os.path.isfile(cell_file):
        cell_file = config.index.get('cell')
    logger.info(f'Scanning around geometry file {geom_file}')
    geopt = Geoptimizer(setup.queue,
                        taskdir,
                        task.scan_dir,
                        np.arange(task.runs[0], task.runs[1]+1, task.runs[2]),
                        geom_file,
                        task.dx,
                        task.dy,
                        task.dz,
                        slurm_account=setup.account,
                        slurm_reservation=setup.reservation
    )
    geopt.launch_indexing(setup.exp, setup.det_type, config.index, cell_file)
    geopt.launch_stream_wrangling(config.stream_analysis)
    geopt.launch_merging(config.merge)
    geopt.save_results(setup.root_dir, config.merge.tag)
    check_file_existence(os.path.join(task.scan_dir, "results.txt"), geopt.timeout)
    logger.debug('Done!')

def refine_center(config):
    """ Wrapper for the refine_geometry task, searching for the detector center. """
    setup = config.setup
    task = config.refine_center
    task.scan_dir = os.path.join(setup.root_dir, f'scan_center_{config.merge.tag}')
    task.dx = tuple([float(elem) for elem in task.dx.split()])
    task.dx = np.linspace(task.dx[0], task.dx[1], int(task.dx[2]))
    task.dy = tuple([float(elem) for elem in task.dy.split()])
    task.dy = np.linspace(task.dy[0], task.dy[1], int(task.dy[2]))
    task.dz = [0]
    refine_geometry(config, task)

def refine_distance(config):
    """ Wrapper for the refine_geometry task, searching for the detector distance. """
    setup = config.setup
    task = config.refine_distance
    task.scan_dir = os.path.join(setup.root_dir, f'scan_distance_{config.merge.tag}')
    task.dx, task.dy = [0], [0]
    task.dz = tuple([float(elem) for elem in task.dz.split()])
    task.dz = np.linspace(task.dz[0], task.dz[1], int(task.dz[2]))
    refine_geometry(config, task)

def elog_display(config):
    from btx.interfaces.ielog import eLogInterface
    setup = config.setup
    """ Updates the summary page in the eLog with most recent results. """
    logger.info(f'Updating the reports in the eLog summary tab.')
    eli = eLogInterface(setup)
    eli.update_summary(plot_type='holoviews')
    logger.debug('Done!')

def post_to_elog(config):
    from btx.interfaces.ielog import elog_report_post
    setup = config.setup
    root_dir = setup.root_dir
    run = setup.run

    summary_file = f'{root_dir}/summary_r{run:04}.json'
    url = os.environ.get('JID_UPDATE_COUNTERS')
    if url:
        elog_report_post(summary_file, url)

def visualize_sample(config):
    from btx.misc.visuals import VisualizeSample
    setup = config.setup
    task = config.visualize_sample
    """ Plot per-run cell parameters and peak-finding/indexing statistics. """
    logger.info(f'Extracting statistics from stream and summary files.')
    vs = VisualizeSample(os.path.join(setup.root_dir, "index"),
                         task.tag,
                         save_plots=True)
    vs.plot_cell_trajectory()
    vs.plot_stats()
    logger.debug('Done!')

def clean_up(config):
    setup = config.setup
    task = config.clean_up
    taskdir = os.path.join(setup.root_dir, 'index')
    if os.path.isdir(taskdir):
        os.system(f"rm -f {taskdir}/r*/*{task.tag}.cxi")
    logger.debug('Done!')

def plot_saxs(config):
    """! Plot the SAXS profile and associated diagnostic figures."""
    from btx.processing.saxs import SAXSProfiler
    setup = config.setup
    task = config.plot_saxs

    expmt = setup.exp
    run = setup.run
    detector_type = setup.det_type
    rootdir = setup.root_dir
    method = task.method

    saxs = SAXSProfiler(expmt, run, detector_type, rootdir, method)
    saxs.plot_all()

def timetool_diagnostics(config):
    """! Plot timetool diagnostic figures from data in smalldata hdf5 file."""
    from btx.io.ih5 import SmallDataReader
    setup = config.setup
    task = config.timetool_diagnostics
    savedir = os.path.join(setup.root_dir, 'timetool')

    expmt = setup.exp
    run = setup.run

    if not task.h5:
        smdr = SmallDataReader(expmt, run, savedir)
    else:
        smdr = SmallDataReader(expmt, run, savedir, task.h5)

    smdr.plot_timetool_diagnostics(output_type = 'png')

def calibrate_timetool(config):
    from btx.processing.rawimagetimetool import RawImageTimeTool
    setup = config.setup
    task = config.calibrate_timetool
    savedir = os.path.join(setup.root_dir, 'timetool')

    expmt = setup.exp
    run = task.run
    order = int(task.order)
    figs = bool(task.figs)

    tt = RawImageTimeTool(expmt, savedir)
    logger.info(f'Calibrating timetool on run {run}')
    tt.calibrate(run, order, figs)
    logger.info(f'Writing calibration data to {savedir}/calib.')
    if figs:
        logger.info(f'Writing figures to {savedir}/figs.')

def timetool_correct(config):
    from btx.processing.rawimagetimetool import RawImageTimeTool
    from btx.misc.shortcuts import fetch_latest
    setup = config.setup
    task = config.timetool_correct
    savedir = os.path.join(setup.root_dir, 'timetool')

    expmt = setup.exp
    run = task.run
    nominal = float(task.nominal_ps)
    model = task.model
    figs = bool(task.figs)
    tt = RawImageTimeTool(expmt, savedir)

    logger.info('Attempting to correct nominal delays using the timetool data.')
    if model:
        logger.info(f'Using model {model} for the correction.')
    else:
        latest_model = fetch_latest(f'{savedir}/calib/r*.out', int(str(run).split('-')[0]))
        if latest_model:
            model = latest_model
            logger.info(f'Most recent calibration model, {model}, will be used for timetool correction.')
        else:
            logger.info('No model found! Will return the nominal delay uncorrected!')

    tt.timetool_correct(run, nominal, model, figs)

<<<<<<< HEAD
def update_plot(ax, x, y, label):
    ax.clear()
    ax.plot(x, y, label=label)
    ax.legend()
    ax.set_title('Live Plot')
    ax.set_xlabel('Run')
    ax.set_ylabel(label)

def pipca_run(config):
    from btx.processing.pipca import PiPCA
    from btx.misc.pipca_visuals import compute_compression_loss
    from btx.processing.pipca import append_to_dataset
    from btx.processing.pipca import compute_norm_difference

    setup = config.setup
    task = config.pipca_run
    exp = setup.exp
    run = task.run
    det_type = setup.det_type
    start_offset = task.start_offset
    num_images = task.num_images
    num_components = task.num_components
    batch_size = task.batch_size
    filename = task.filename
    tag = task.tag
    path = task.path
    overwrite = True

    filename_with_tag = f"{path}{filename}_{tag}.h5"

    # Initialize U, S, mu and var matrices
    if os.path.exists(filename_with_tag):
        with h5py.File(filename_with_tag, 'r') as f:
            previous_U = np.asarray(f.get('U'))
            previous_S = np.asarray(f.get('S'))
            previous_mu_tot = np.asarray(f.get('mu'))
            previous_var_tot = np.asarray(f.get('total_variance'))

    if overwrite and os.path.exists(filename_with_tag):
        os.remove(filename_with_tag)

    else:
        previous_U = None
        previous_S = None
        previous_mu_tot = None
        previous_var_tot = None 

    print(previous_U)

    # Initialize a list to store the execution times and frobenius norms
    execution_times = []
    compression_loss_values = []

    # Initialize lists to store the L2 norms
    norm_diff_U_list = []
    norm_diff_S_list = []
    norm_diff_mu_list = []
    norm_diff_var_list = []

    # Initialize number of runs

    # list_runs = get_runs(tag) function to code later

    offline = task.offline

    if offline:
        start_run = run
        num_run = task.num_run
        
    else:
        start_run = run
        num_run = 1

    # Iterate through runs 
    for run in range(start_run, start_run + num_run):

        start_time = time.time()  
        
        # Create a PiPCA instance for the current run
        pipca = PiPCA(
            exp=exp,
            run=run,
            det_type=det_type,
            num_images=num_images,
            num_components=num_components,
            batch_size=batch_size,
            priming=False,
            downsample=False,
            bin_factor=2,
            filename = filename_with_tag
        )

        # Run iPCA for the current run
        pipca.run_model_full(previous_U, previous_S, previous_mu_tot, previous_var_tot)
        
        end_time = time.time()  # Record the end time
        execution_time = end_time - start_time  # Calculate the execution time
        execution_times.append(execution_time)  # Append the execution time to the list

        U = pipca.gather_U()
        S = pipca.S
        mu_tot = pipca.gather_mu()
        var_tot = pipca.gather_var()

        # Compute differences for each list
        diff_U = compute_norm_difference(U, previous_U)
        diff_S = compute_norm_difference(S, previous_S)
        diff_mu = compute_norm_difference(mu_tot, previous_mu_tot)
        diff_var = compute_norm_difference(var_tot, previous_var_tot)

        # Append results to respective lists
        norm_diff_U_list.append(diff_U)
        norm_diff_S_list.append(diff_S)
        norm_diff_mu_list.append(diff_mu)
        norm_diff_var_list.append(diff_var)

        # Update U and S for the next run
        previous_U = U
        previous_S = S
        previous_mu_tot = mu_tot
        previous_var_tot = var_tot
        
        # Compute compression losses
        start_time = time.time()  
        compression_loss_random = compute_compression_loss(filename_with_tag, num_components, True, 3)[0]
        end_time = time.time()  
        time_random = end_time - start_time  
        print(f"Random: {compression_loss_random}, {time_random}")

        start_time = time.time()  
        compression_loss_full = compute_compression_loss(filename_with_tag, num_components)[0]
        end_time = time.time()  
        time_full = end_time - start_time  
        print(f"Full: {compression_loss_full}, {time_full}")

        compression_loss_values.append(compression_loss_random)

        with h5py.File(filename_with_tag, 'a') as f:
            append_to_dataset(f, 'execution_times', execution_times)
            append_to_dataset(f, 'compression_loss_values', compression_loss_values)
            append_to_dataset(f, 'norm_diff_U_list', norm_diff_U_list)
            append_to_dataset(f, 'norm_diff_S_list', norm_diff_S_list)
            append_to_dataset(f, 'norm_diff_mu_list', norm_diff_mu_list)
            append_to_dataset(f, 'norm_diff_var_list', norm_diff_var_list)
        
=======
def bayesian_optimization(config):
    from btx.diagnostics.bayesian_optimization import BayesianOptimization
    """ Perform an iteration of the Bayesian optimization. """
    logger.info('Running an iteration of the Bayesian Optimization.')
    BayesianOptimization.run_bayesian_opt(config)
    logger.info('Done!')
    
def bo_init_samples_configs(config):
    from btx.diagnostics.bayesian_optimization import BayesianOptimization
    """ Generates the config files that will be used to generate the initial samples for the Bayesian optimization. """
    BayesianOptimization.init_samples_configs(config, logger)

def bo_aggregate_init_samples(config):
    from btx.diagnostics.bayesian_optimization import BayesianOptimization
    """ Aggregates the scores and parameters of the initial samples of the Bayesian optimization. """
    BayesianOptimization.aggregate_init_samples(config, logger)

>>>>>>> dd5c2c8b
<|MERGE_RESOLUTION|>--- conflicted
+++ resolved
@@ -5,13 +5,10 @@
 import shutil
 import numpy as np
 import itertools
-<<<<<<< HEAD
 import h5py
 import time
-=======
 import yaml
 import csv
->>>>>>> dd5c2c8b
 
 logging.basicConfig(level=logging.INFO)
 logger = logging.getLogger(__name__)
@@ -627,7 +624,6 @@
 
     tt.timetool_correct(run, nominal, model, figs)
 
-<<<<<<< HEAD
 def update_plot(ax, x, y, label):
     ax.clear()
     ax.plot(x, y, label=label)
@@ -772,8 +768,7 @@
             append_to_dataset(f, 'norm_diff_S_list', norm_diff_S_list)
             append_to_dataset(f, 'norm_diff_mu_list', norm_diff_mu_list)
             append_to_dataset(f, 'norm_diff_var_list', norm_diff_var_list)
-        
-=======
+
 def bayesian_optimization(config):
     from btx.diagnostics.bayesian_optimization import BayesianOptimization
     """ Perform an iteration of the Bayesian optimization. """
@@ -789,6 +784,4 @@
 def bo_aggregate_init_samples(config):
     from btx.diagnostics.bayesian_optimization import BayesianOptimization
     """ Aggregates the scores and parameters of the initial samples of the Bayesian optimization. """
-    BayesianOptimization.aggregate_init_samples(config, logger)
-
->>>>>>> dd5c2c8b
+    BayesianOptimization.aggregate_init_samples(config, logger)